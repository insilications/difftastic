--- conflicted
+++ resolved
@@ -7944,10 +7944,6 @@
                   }
                 ]
               }
-<<<<<<< HEAD
-            },
-            {
-              "type": "BLANK"
             }
           ]
         }
@@ -8058,12 +8054,6 @@
           }
         ]
       }
-=======
-            }
-          ]
-        }
-      ]
->>>>>>> 1db9ca58
     },
     "fetch_clause": {
       "type": "SEQ",
