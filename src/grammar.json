{
  "name": "sql",
  "rules": {
    "source_file": {
      "type": "REPEAT",
      "content": {
        "type": "SYMBOL",
        "name": "_statement"
      }
    },
    "_statement": {
      "type": "SEQ",
      "members": [
        {
          "type": "CHOICE",
          "members": [
            {
              "type": "SYMBOL",
              "name": "pg_command"
            },
            {
              "type": "SYMBOL",
              "name": "begin_statement"
            },
            {
              "type": "SYMBOL",
              "name": "commit_statement"
            },
            {
              "type": "SYMBOL",
              "name": "rollback_statement"
            },
            {
              "type": "SYMBOL",
              "name": "select_statement"
            },
            {
              "type": "SYMBOL",
              "name": "update_statement"
            },
            {
              "type": "SYMBOL",
              "name": "insert_statement"
            },
            {
              "type": "SYMBOL",
              "name": "delete_statement"
            },
            {
              "type": "SYMBOL",
              "name": "set_statement"
            },
            {
              "type": "SYMBOL",
              "name": "grant_statement"
            },
            {
              "type": "SYMBOL",
              "name": "drop_statement"
            },
            {
              "type": "SYMBOL",
              "name": "create_statement"
            },
            {
              "type": "SYMBOL",
              "name": "alter_statement"
            },
            {
              "type": "SYMBOL",
              "name": "truncate_statement"
            },
            {
              "type": "SYMBOL",
              "name": "create_type_statement"
            },
            {
              "type": "SYMBOL",
              "name": "create_domain_statement"
            },
            {
              "type": "SYMBOL",
              "name": "create_index_statement"
            },
            {
              "type": "SYMBOL",
              "name": "create_table_statement"
            },
            {
              "type": "SYMBOL",
              "name": "create_schema_statement"
            },
            {
              "type": "SYMBOL",
              "name": "create_role_statement"
            },
            {
              "type": "SYMBOL",
              "name": "create_extension_statement"
            },
            {
              "type": "SYMBOL",
<<<<<<< HEAD
              "name": "create_trigger_statement"
            },
            {
              "type": "SYMBOL",
              "name": "create_function_statement"
=======
              "name": "comment_statement"
>>>>>>> 5340f94f
            }
          ]
        },
        {
          "type": "CHOICE",
          "members": [
            {
              "type": "STRING",
              "value": ";"
            },
            {
              "type": "BLANK"
            }
          ]
        }
      ]
    },
<<<<<<< HEAD
    "_simple_statement": {
      "type": "PREC_RIGHT",
      "value": 0,
      "content": {
        "type": "SEQ",
        "members": [
          {
            "type": "CHOICE",
            "members": [
              {
                "type": "SYMBOL",
                "name": "pg_command"
              },
              {
                "type": "SYMBOL",
                "name": "select_statement"
              },
              {
                "type": "SYMBOL",
                "name": "update_statement"
              },
              {
                "type": "SYMBOL",
                "name": "insert_statement"
              },
              {
                "type": "SYMBOL",
                "name": "delete_statement"
              },
              {
                "type": "SYMBOL",
                "name": "set_statement"
              },
              {
                "type": "SYMBOL",
                "name": "grant_statement"
              },
              {
                "type": "SYMBOL",
                "name": "drop_statement"
              },
              {
                "type": "SYMBOL",
                "name": "create_statement"
              },
              {
                "type": "SYMBOL",
                "name": "alter_statement"
              },
              {
                "type": "SYMBOL",
                "name": "create_type_statement"
              },
              {
                "type": "SYMBOL",
                "name": "create_domain_statement"
              },
              {
                "type": "SYMBOL",
                "name": "create_table_statement"
              },
              {
                "type": "SYMBOL",
                "name": "create_index_statement"
              },
              {
                "type": "SYMBOL",
                "name": "create_schema_statement"
              },
              {
                "type": "SYMBOL",
                "name": "create_role_statement"
              },
              {
                "type": "SYMBOL",
                "name": "create_extension_statement"
              },
              {
                "type": "SYMBOL",
                "name": "return_statement"
              },
              {
                "type": "SYMBOL",
                "name": "declare_statement"
              }
            ]
          },
          {
            "type": "CHOICE",
            "members": [
              {
                "type": "STRING",
                "value": ";"
              },
              {
                "type": "BLANK"
              }
            ]
          }
        ]
      }
    },
    "with_clause": {
=======
    "truncate_statement": {
      "type": "SEQ",
      "members": [
        {
          "type": "ALIAS",
          "content": {
            "type": "PATTERN",
            "value": "[tT][rR][uU][nN][cC][aA][tT][eE]"
          },
          "named": false,
          "value": "TRUNCATE"
        },
        {
          "type": "CHOICE",
          "members": [
            {
              "type": "ALIAS",
              "content": {
                "type": "PATTERN",
                "value": "[tT][aA][bB][lL][eE]"
              },
              "named": false,
              "value": "TABLE"
            },
            {
              "type": "BLANK"
            }
          ]
        },
        {
          "type": "CHOICE",
          "members": [
            {
              "type": "ALIAS",
              "content": {
                "type": "PATTERN",
                "value": "[oO][nN][lL][yY]"
              },
              "named": false,
              "value": "ONLY"
            },
            {
              "type": "BLANK"
            }
          ]
        },
        {
          "type": "SEQ",
          "members": [
            {
              "type": "SYMBOL",
              "name": "_identifier"
            },
            {
              "type": "REPEAT",
              "content": {
                "type": "SEQ",
                "members": [
                  {
                    "type": "STRING",
                    "value": ","
                  },
                  {
                    "type": "SYMBOL",
                    "name": "_identifier"
                  }
                ]
              }
            }
          ]
        }
      ]
    },
    "comment_statement": {
      "type": "SEQ",
      "members": [
        {
          "type": "ALIAS",
          "content": {
            "type": "SEQ",
            "members": [
              {
                "type": "PATTERN",
                "value": "[cC][oO][mM][mM][eE][nN][tT]"
              },
              {
                "type": "PATTERN",
                "value": "[oO][nN]"
              }
            ]
          },
          "named": false,
          "value": "COMMENT_ON"
        },
        {
          "type": "CHOICE",
          "members": [
            {
              "type": "SEQ",
              "members": [
                {
                  "type": "CHOICE",
                  "members": [
                    {
                      "type": "ALIAS",
                      "content": {
                        "type": "PATTERN",
                        "value": "[cC][oO][lL][uU][mM][nN]"
                      },
                      "named": false,
                      "value": "COLUMN"
                    },
                    {
                      "type": "ALIAS",
                      "content": {
                        "type": "PATTERN",
                        "value": "[eE][xX][tT][eE][nN][sS][iI][oO][nN]"
                      },
                      "named": false,
                      "value": "EXTENSION"
                    },
                    {
                      "type": "ALIAS",
                      "content": {
                        "type": "PATTERN",
                        "value": "[sS][cC][hH][eE][mM][aA]"
                      },
                      "named": false,
                      "value": "SCHEMA"
                    },
                    {
                      "type": "ALIAS",
                      "content": {
                        "type": "PATTERN",
                        "value": "[tT][aA][bB][lL][eE]"
                      },
                      "named": false,
                      "value": "TABLE"
                    }
                  ]
                },
                {
                  "type": "SYMBOL",
                  "name": "_identifier"
                }
              ]
            },
            {
              "type": "SEQ",
              "members": [
                {
                  "type": "ALIAS",
                  "content": {
                    "type": "PATTERN",
                    "value": "[fF][uU][nN][cC][tT][iI][oO][nN]"
                  },
                  "named": false,
                  "value": "FUNCTION"
                },
                {
                  "type": "SYMBOL",
                  "name": "function_call"
                }
              ]
            }
          ]
        },
        {
          "type": "ALIAS",
          "content": {
            "type": "PATTERN",
            "value": "[iI][sS]"
          },
          "named": false,
          "value": "IS"
        },
        {
          "type": "CHOICE",
          "members": [
            {
              "type": "SYMBOL",
              "name": "string"
            },
            {
              "type": "SYMBOL",
              "name": "NULL"
            }
          ]
        }
      ]
    },
    "begin_statement": {
>>>>>>> 5340f94f
      "type": "SEQ",
      "members": [
        {
          "type": "ALIAS",
          "content": {
            "type": "PATTERN",
            "value": "[wW][iI][tT][hH]"
          },
          "named": false,
          "value": "WITH"
        },
        {
          "type": "CHOICE",
          "members": [
            {
              "type": "ALIAS",
              "content": {
                "type": "PATTERN",
                "value": "[rR][eE][cC][uU][rR][sS][iI][vV][eE]"
              },
              "named": false,
              "value": "RECURSIVE"
            },
            {
              "type": "BLANK"
            }
          ]
        },
        {
          "type": "SEQ",
          "members": [
            {
              "type": "SYMBOL",
              "name": "cte"
            },
            {
              "type": "REPEAT",
              "content": {
                "type": "SEQ",
                "members": [
                  {
                    "type": "STRING",
                    "value": ","
                  },
                  {
                    "type": "SYMBOL",
                    "name": "cte"
                  }
                ]
              }
            }
          ]
        }
      ]
    },
    "cte": {
      "type": "SEQ",
      "members": [
        {
          "type": "SYMBOL",
          "name": "identifier"
        },
        {
          "type": "ALIAS",
          "content": {
            "type": "PATTERN",
            "value": "[aA][sS]"
          },
          "named": false,
          "value": "AS"
        },
        {
          "type": "CHOICE",
          "members": [
            {
              "type": "SEQ",
              "members": [
                {
                  "type": "CHOICE",
                  "members": [
                    {
                      "type": "ALIAS",
                      "content": {
                        "type": "PATTERN",
                        "value": "[nN][oO][tT]"
                      },
                      "named": false,
                      "value": "NOT"
                    },
                    {
                      "type": "BLANK"
                    }
                  ]
                },
                {
                  "type": "ALIAS",
                  "content": {
                    "type": "PATTERN",
                    "value": "[mM][aA][tT][eE][rR][iI][aA][lL][iI][zZ][eE][dD]"
                  },
                  "named": false,
                  "value": "MATERIALIZED"
                }
              ]
            },
            {
              "type": "BLANK"
            }
          ]
        },
        {
          "type": "STRING",
          "value": "("
        },
        {
          "type": "CHOICE",
          "members": [
            {
              "type": "SYMBOL",
              "name": "select_statement"
            },
            {
              "type": "SYMBOL",
              "name": "delete_statement"
            },
            {
              "type": "SYMBOL",
              "name": "insert_statement"
            },
            {
              "type": "SYMBOL",
              "name": "update_statement"
            }
          ]
        },
        {
          "type": "STRING",
          "value": ")"
        }
      ]
    },
    "select_statement": {
      "type": "SEQ",
      "members": [
        {
          "type": "CHOICE",
          "members": [
            {
              "type": "SYMBOL",
              "name": "with_clause"
            },
            {
              "type": "BLANK"
            }
          ]
        },
        {
          "type": "SYMBOL",
          "name": "_select_statement"
        }
      ]
    },
    "insert_statement": {
      "type": "SEQ",
      "members": [
        {
          "type": "ALIAS",
          "content": {
            "type": "PATTERN",
            "value": "[iI][nN][sS][eE][rR][tT]"
          },
          "named": false,
          "value": "INSERT"
        },
        {
          "type": "ALIAS",
          "content": {
            "type": "PATTERN",
            "value": "[iI][nN][tT][oO]"
          },
          "named": false,
          "value": "INTO"
        },
        {
          "type": "SYMBOL",
          "name": "_identifier"
        },
        {
          "type": "CHOICE",
          "members": [
            {
              "type": "SYMBOL",
              "name": "values_clause"
            },
            {
              "type": "SYMBOL",
              "name": "select_statement"
            },
            {
              "type": "SYMBOL",
              "name": "set_clause"
            }
          ]
        }
      ]
    },
    "update_statement": {
      "type": "SEQ",
      "members": [
        {
          "type": "CHOICE",
          "members": [
            {
              "type": "SYMBOL",
              "name": "with_clause"
            },
            {
              "type": "BLANK"
            }
          ]
        },
        {
          "type": "SYMBOL",
          "name": "_update_statement"
        }
      ]
    },
    "delete_statement": {
      "type": "SEQ",
      "members": [
        {
          "type": "CHOICE",
          "members": [
            {
              "type": "SYMBOL",
              "name": "with_clause"
            },
            {
              "type": "BLANK"
            }
          ]
        },
        {
          "type": "SYMBOL",
          "name": "_delete_statement"
        }
      ]
    },
    "begin_statement": {
      "type": "SEQ",
      "members": [
        {
          "type": "ALIAS",
          "content": {
            "type": "PATTERN",
            "value": "[bB][eE][gG][iI][nN]"
          },
          "named": false,
          "value": "BEGIN"
        },
        {
          "type": "CHOICE",
          "members": [
            {
              "type": "CHOICE",
              "members": [
                {
                  "type": "ALIAS",
                  "content": {
                    "type": "PATTERN",
                    "value": "[wW][oO][rR][kK]"
                  },
                  "named": false,
                  "value": "WORK"
                },
                {
                  "type": "ALIAS",
                  "content": {
                    "type": "PATTERN",
                    "value": "[tT][rR][aA][nN][sS][aA][cC][tT][iI][oO][nN]"
                  },
                  "named": false,
                  "value": "TRANSACTION"
                }
              ]
            },
            {
              "type": "BLANK"
            }
          ]
        }
      ]
    },
    "commit_statement": {
      "type": "SEQ",
      "members": [
        {
          "type": "ALIAS",
          "content": {
            "type": "PATTERN",
            "value": "[cC][oO][mM][mM][iI][tT]"
          },
          "named": false,
          "value": "COMMIT"
        },
        {
          "type": "CHOICE",
          "members": [
            {
              "type": "CHOICE",
              "members": [
                {
                  "type": "ALIAS",
                  "content": {
                    "type": "PATTERN",
                    "value": "[wW][oO][rR][kK]"
                  },
                  "named": false,
                  "value": "WORK"
                },
                {
                  "type": "ALIAS",
                  "content": {
                    "type": "PATTERN",
                    "value": "[tT][rR][aA][nN][sS][aA][cC][tT][iI][oO][nN]"
                  },
                  "named": false,
                  "value": "TRANSACTION"
                }
              ]
            },
            {
              "type": "BLANK"
            }
          ]
        }
      ]
    },
    "rollback_statement": {
      "type": "SEQ",
      "members": [
        {
          "type": "ALIAS",
          "content": {
            "type": "PATTERN",
            "value": "[rR][oO][lL][lL][bB][aA][cC][kK]"
          },
          "named": false,
          "value": "ROLLBACK"
        },
        {
          "type": "CHOICE",
          "members": [
            {
              "type": "CHOICE",
              "members": [
                {
                  "type": "ALIAS",
                  "content": {
                    "type": "PATTERN",
                    "value": "[wW][oO][rR][kK]"
                  },
                  "named": false,
                  "value": "WORK"
                },
                {
                  "type": "ALIAS",
                  "content": {
                    "type": "PATTERN",
                    "value": "[tT][rR][aA][nN][sS][aA][cC][tT][iI][oO][nN]"
                  },
                  "named": false,
                  "value": "TRANSACTION"
                }
              ]
            },
            {
              "type": "BLANK"
            }
          ]
        }
      ]
    },
    "create_statement": {
      "type": "SEQ",
      "members": [
        {
          "type": "ALIAS",
          "content": {
            "type": "PATTERN",
            "value": "[cC][rR][eE][aA][tT][eE]"
          },
          "named": false,
          "value": "CREATE"
        },
        {
          "type": "CHOICE",
          "members": [
            {
              "type": "CHOICE",
              "members": [
                {
                  "type": "ALIAS",
                  "content": {
                    "type": "PATTERN",
                    "value": "[tT][eE][mM][pP]"
                  },
                  "named": false,
                  "value": "TEMP"
                },
                {
                  "type": "ALIAS",
                  "content": {
                    "type": "PATTERN",
                    "value": "[tT][eE][mM][pP][oO][rR][aA][rR][yY]"
                  },
                  "named": false,
                  "value": "TEMPORARY"
                }
              ]
            },
            {
              "type": "BLANK"
            }
          ]
        },
        {
          "type": "CHOICE",
          "members": [
            {
              "type": "ALIAS",
              "content": {
                "type": "SYMBOL",
                "name": "sequence"
              },
              "named": true,
              "value": "create_sequence"
            }
          ]
        }
      ]
    },
    "alter_statement": {
      "type": "SEQ",
      "members": [
        {
          "type": "ALIAS",
          "content": {
            "type": "PATTERN",
            "value": "[aA][lL][tT][eE][rR]"
          },
          "named": false,
          "value": "ALTER"
        },
        {
          "type": "CHOICE",
          "members": [
            {
              "type": "ALIAS",
              "content": {
                "type": "SYMBOL",
                "name": "sequence"
              },
              "named": true,
              "value": "alter_sequence"
            },
            {
              "type": "SYMBOL",
              "name": "alter_table"
            },
            {
              "type": "ALIAS",
              "content": {
                "type": "SYMBOL",
                "name": "alter_schema"
              },
              "named": true,
              "value": "schema"
            }
          ]
        }
      ]
    },
    "alter_table": {
      "type": "SEQ",
      "members": [
        {
          "type": "ALIAS",
          "content": {
            "type": "PATTERN",
            "value": "[tT][aA][bB][lL][eE]"
          },
          "named": false,
          "value": "TABLE"
        },
        {
          "type": "CHOICE",
          "members": [
            {
              "type": "ALIAS",
              "content": {
                "type": "SEQ",
                "members": [
                  {
                    "type": "PATTERN",
                    "value": "[iI][fF]"
                  },
                  {
                    "type": "PATTERN",
                    "value": "[eE][xX][iI][sS][tT][sS]"
                  }
                ]
              },
              "named": false,
              "value": "IF_EXISTS"
            },
            {
              "type": "BLANK"
            }
          ]
        },
        {
          "type": "CHOICE",
          "members": [
            {
              "type": "ALIAS",
              "content": {
                "type": "PATTERN",
                "value": "[oO][nN][lL][yY]"
              },
              "named": false,
              "value": "ONLY"
            },
            {
              "type": "BLANK"
            }
          ]
        },
        {
          "type": "SYMBOL",
          "name": "_identifier"
        },
        {
          "type": "CHOICE",
          "members": [
            {
              "type": "SYMBOL",
              "name": "alter_table_action"
            },
            {
              "type": "SYMBOL",
              "name": "alter_table_rename_column"
            }
          ]
        }
      ]
    },
    "alter_schema_rename_action": {
      "type": "SEQ",
      "members": [
        {
          "type": "ALIAS",
          "content": {
            "type": "SEQ",
            "members": [
              {
                "type": "PATTERN",
                "value": "[rR][eE][nN][aA][mM][eE]"
              },
              {
                "type": "PATTERN",
                "value": "[tT][oO]"
              }
            ]
          },
          "named": false,
          "value": "RENAME_TO"
        },
        {
          "type": "SYMBOL",
          "name": "_identifier"
        }
      ]
    },
    "alter_owner_action": {
      "type": "SEQ",
      "members": [
        {
          "type": "ALIAS",
          "content": {
            "type": "SEQ",
            "members": [
              {
                "type": "PATTERN",
                "value": "[oO][wW][nN][eE][rR]"
              },
              {
                "type": "PATTERN",
                "value": "[tT][oO]"
              }
            ]
          },
          "named": false,
          "value": "OWNER_TO"
        },
        {
          "type": "CHOICE",
          "members": [
            {
              "type": "SYMBOL",
              "name": "_identifier"
            },
            {
              "type": "STRING",
              "value": "CURRENT_USER"
            },
            {
              "type": "STRING",
              "value": "CURRENT_ROLE"
            },
            {
              "type": "STRING",
              "value": "SESSION_USER"
            }
          ]
        }
      ]
    },
    "alter_schema": {
      "type": "SEQ",
      "members": [
        {
          "type": "ALIAS",
          "content": {
            "type": "PATTERN",
            "value": "[sS][cC][hH][eE][mM][aA]"
          },
          "named": false,
          "value": "SCHEMA"
        },
        {
          "type": "SYMBOL",
          "name": "_identifier"
        },
        {
          "type": "CHOICE",
          "members": [
            {
              "type": "ALIAS",
              "content": {
                "type": "SYMBOL",
                "name": "alter_schema_rename_action"
              },
              "named": true,
              "value": "rename"
            },
            {
              "type": "ALIAS",
              "content": {
                "type": "SYMBOL",
                "name": "alter_owner_action"
              },
              "named": true,
              "value": "alter_owner"
            }
          ]
        }
      ]
    },
    "alter_table_action_alter_column": {
      "type": "SEQ",
      "members": [
        {
          "type": "ALIAS",
          "content": {
            "type": "SEQ",
            "members": [
              {
                "type": "PATTERN",
                "value": "[aA][lL][tT][eE][rR]"
              },
              {
                "type": "PATTERN",
                "value": "[cC][oO][lL][uU][mM][nN]"
              }
            ]
          },
          "named": false,
          "value": "ALTER_COLUMN"
        },
        {
          "type": "SYMBOL",
          "name": "_identifier"
        },
        {
          "type": "ALIAS",
          "content": {
            "type": "SEQ",
            "members": [
              {
                "type": "PATTERN",
                "value": "[sS][eE][tT]"
              },
              {
                "type": "PATTERN",
                "value": "[dD][eE][fF][aA][uU][lL][tT]"
              }
            ]
          },
          "named": false,
          "value": "SET_DEFAULT"
        },
        {
          "type": "SYMBOL",
          "name": "_column_default_expression"
        }
      ]
    },
    "alter_table_action_add": {
      "type": "SEQ",
      "members": [
        {
          "type": "ALIAS",
          "content": {
            "type": "PATTERN",
            "value": "[aA][dD][dD]"
          },
          "named": false,
          "value": "ADD"
        },
        {
          "type": "CHOICE",
          "members": [
            {
              "type": "SEQ",
              "members": [
                {
                  "type": "ALIAS",
                  "content": {
                    "type": "PATTERN",
                    "value": "[cC][oO][lL][uU][mM][nN]"
                  },
                  "named": false,
                  "value": "COLUMN"
                },
                {
                  "type": "SYMBOL",
                  "name": "table_column"
                }
              ]
            },
            {
              "type": "SYMBOL",
              "name": "_table_constraint"
            }
          ]
        }
      ]
    },
    "alter_table_action_set": {
      "type": "SEQ",
      "members": [
        {
          "type": "ALIAS",
          "content": {
            "type": "PATTERN",
            "value": "[sS][eE][tT]"
          },
          "named": false,
          "value": "SET"
        },
        {
          "type": "SYMBOL",
          "name": "_expression"
        }
      ]
    },
<<<<<<< HEAD
    "alter_table_rename_column": {
=======
    "alter_table_action": {
      "type": "CHOICE",
      "members": [
        {
          "type": "SYMBOL",
          "name": "alter_table_action_add"
        },
        {
          "type": "SYMBOL",
          "name": "alter_table_action_alter_column"
        },
        {
          "type": "SYMBOL",
          "name": "alter_table_action_set"
        },
        {
          "type": "ALIAS",
          "content": {
            "type": "SYMBOL",
            "name": "alter_owner_action"
          },
          "named": true,
          "value": "alter_owner"
        }
      ]
    },
    "sequence": {
>>>>>>> 5340f94f
      "type": "SEQ",
      "members": [
        {
          "type": "ALIAS",
          "content": {
            "type": "PATTERN",
            "value": "[rR][eE][nN][aA][mM][eE]"
          },
          "named": false,
          "value": "RENAME"
        },
        {
          "type": "CHOICE",
          "members": [
            {
              "type": "ALIAS",
              "content": {
                "type": "PATTERN",
                "value": "[cC][oO][lL][uU][mM][nN]"
              },
              "named": false,
              "value": "COLUMN"
            },
            {
              "type": "BLANK"
            }
          ]
        },
        {
          "type": "SYMBOL",
          "name": "_identifier"
        },
        {
          "type": "ALIAS",
          "content": {
            "type": "PATTERN",
            "value": "[tT][oO]"
          },
          "named": false,
          "value": "TO"
        },
        {
          "type": "SYMBOL",
          "name": "_identifier"
        }
      ]
    },
    "alter_table_action": {
      "type": "CHOICE",
      "members": [
        {
          "type": "SYMBOL",
          "name": "alter_table_action_add"
        },
        {
          "type": "SYMBOL",
          "name": "alter_table_action_alter_column"
        },
        {
          "type": "SYMBOL",
          "name": "alter_table_action_set"
        }
      ]
    },
    "sequence": {
      "type": "PREC_RIGHT",
      "value": 0,
      "content": {
        "type": "SEQ",
        "members": [
          {
            "type": "ALIAS",
            "content": {
              "type": "PATTERN",
              "value": "[sS][eE][qQ][uU][eE][nN][cC][eE]"
            },
            "named": false,
            "value": "SEQUENCE"
          },
          {
            "type": "CHOICE",
            "members": [
              {
                "type": "SEQ",
                "members": [
                  {
                    "type": "ALIAS",
                    "content": {
                      "type": "PATTERN",
                      "value": "[iI][fF]"
                    },
                    "named": false,
                    "value": "IF"
                  },
                  {
                    "type": "CHOICE",
                    "members": [
                      {
                        "type": "ALIAS",
                        "content": {
                          "type": "PATTERN",
                          "value": "[nN][oO][tT]"
                        },
                        "named": false,
                        "value": "NOT"
                      },
                      {
                        "type": "BLANK"
                      }
                    ]
                  },
                  {
                    "type": "ALIAS",
                    "content": {
                      "type": "PATTERN",
                      "value": "[eE][xX][iI][sS][tT][sS]"
                    },
                    "named": false,
                    "value": "EXISTS"
                  }
                ]
              },
              {
                "type": "BLANK"
              }
            ]
          },
          {
            "type": "SYMBOL",
            "name": "_identifier"
          },
          {
            "type": "CHOICE",
            "members": [
              {
                "type": "SEQ",
                "members": [
                  {
                    "type": "ALIAS",
                    "content": {
                      "type": "PATTERN",
                      "value": "[aA][sS]"
                    },
                    "named": false,
                    "value": "AS"
                  },
                  {
                    "type": "SYMBOL",
                    "name": "type"
                  }
                ]
              },
              {
                "type": "BLANK"
              }
            ]
          },
          {
            "type": "REPEAT",
            "content": {
              "type": "CHOICE",
              "members": [
                {
                  "type": "SEQ",
                  "members": [
                    {
                      "type": "ALIAS",
                      "content": {
                        "type": "PATTERN",
                        "value": "[sS][tT][aA][rR][tT]"
                      },
                      "named": false,
                      "value": "START"
                    },
                    {
                      "type": "ALIAS",
                      "content": {
                        "type": "PATTERN",
                        "value": "[wW][iI][tT][hH]"
                      },
                      "named": false,
                      "value": "WITH"
                    },
                    {
                      "type": "SYMBOL",
                      "name": "number"
                    }
                  ]
                },
                {
                  "type": "SEQ",
                  "members": [
                    {
                      "type": "ALIAS",
                      "content": {
                        "type": "PATTERN",
                        "value": "[iI][nN][cC][rR][eE][mM][eE][nN][tT]"
                      },
                      "named": false,
                      "value": "INCREMENT"
                    },
                    {
                      "type": "CHOICE",
                      "members": [
                        {
                          "type": "ALIAS",
                          "content": {
                            "type": "PATTERN",
                            "value": "[bB][yY]"
                          },
                          "named": false,
                          "value": "BY"
                        },
                        {
                          "type": "BLANK"
                        }
                      ]
                    },
                    {
                      "type": "SYMBOL",
                      "name": "number"
                    }
                  ]
                },
                {
                  "type": "SEQ",
                  "members": [
                    {
                      "type": "ALIAS",
                      "content": {
                        "type": "PATTERN",
                        "value": "[nN][oO]"
                      },
                      "named": false,
                      "value": "NO"
                    },
                    {
                      "type": "CHOICE",
                      "members": [
                        {
                          "type": "ALIAS",
                          "content": {
                            "type": "PATTERN",
                            "value": "[mM][iI][nN][vV][aA][lL][uU][eE]"
                          },
                          "named": false,
                          "value": "MINVALUE"
                        },
                        {
                          "type": "ALIAS",
                          "content": {
                            "type": "PATTERN",
                            "value": "[mM][aA][xX][vV][aA][lL][uU][eE]"
                          },
                          "named": false,
                          "value": "MAXVALUE"
                        }
                      ]
                    }
                  ]
                },
                {
                  "type": "SEQ",
                  "members": [
                    {
                      "type": "ALIAS",
                      "content": {
                        "type": "PATTERN",
                        "value": "[cC][aA][cC][hH][eE]"
                      },
                      "named": false,
                      "value": "CACHE"
                    },
                    {
                      "type": "SYMBOL",
                      "name": "number"
                    }
                  ]
                },
                {
                  "type": "SEQ",
                  "members": [
                    {
                      "type": "ALIAS",
                      "content": {
                        "type": "SEQ",
                        "members": [
                          {
                            "type": "PATTERN",
                            "value": "[oO][wW][nN][eE][dD]"
                          },
                          {
                            "type": "PATTERN",
                            "value": "[bB][yY]"
                          }
                        ]
                      },
                      "named": false,
                      "value": "OWNED_BY"
                    },
                    {
                      "type": "CHOICE",
                      "members": [
                        {
                          "type": "SYMBOL",
                          "name": "_identifier"
                        }
                      ]
                    }
                  ]
                }
              ]
            }
          }
        ]
      }
    },
    "pg_command": {
      "type": "SEQ",
      "members": [
        {
          "type": "PATTERN",
          "value": "\\\\[a-zA-Z]+"
        },
        {
          "type": "PATTERN",
          "value": ".*"
        }
      ]
    },
    "_compound_statement": {
      "type": "PREC_RIGHT",
      "value": 0,
      "content": {
        "type": "SEQ",
        "members": [
          {
            "type": "CHOICE",
            "members": [
              {
                "type": "SEQ",
                "members": [
                  {
                    "type": "FIELD",
                    "name": "begin_label",
                    "content": {
                      "type": "SYMBOL",
                      "name": "identifier"
                    }
                  },
                  {
                    "type": "STRING",
                    "value": ":"
                  }
                ]
              },
              {
                "type": "BLANK"
              }
            ]
          },
          {
            "type": "ALIAS",
            "content": {
              "type": "PATTERN",
              "value": "[bB][eE][gG][iI][nN]"
            },
            "named": false,
            "value": "BEGIN"
          },
          {
            "type": "CHOICE",
            "members": [
              {
                "type": "ALIAS",
                "content": {
                  "type": "PATTERN",
                  "value": "[aA][tT][oO][mM][iI][cC]"
                },
                "named": false,
                "value": "ATOMIC"
              },
              {
                "type": "BLANK"
              }
            ]
          },
          {
            "type": "REPEAT1",
            "content": {
              "type": "SYMBOL",
              "name": "_simple_statement"
            }
          },
          {
            "type": "ALIAS",
            "content": {
              "type": "PATTERN",
              "value": "[eE][nN][dD]"
            },
            "named": false,
            "value": "END"
          },
          {
            "type": "CHOICE",
            "members": [
              {
                "type": "FIELD",
                "name": "end_label",
                "content": {
                  "type": "SYMBOL",
                  "name": "identifier"
                }
              },
              {
                "type": "BLANK"
              }
            ]
          },
          {
            "type": "CHOICE",
            "members": [
              {
                "type": "STRING",
                "value": ";"
              },
              {
                "type": "BLANK"
              }
            ]
          }
        ]
      }
    },
    "return_statement": {
      "type": "SEQ",
      "members": [
        {
          "type": "ALIAS",
          "content": {
            "type": "PATTERN",
            "value": "[rR][eE][tT][uU][rR][nN]"
          },
          "named": false,
          "value": "RETURN"
        },
        {
          "type": "CHOICE",
          "members": [
            {
              "type": "SYMBOL",
              "name": "_expression"
            },
            {
              "type": "SYMBOL",
              "name": "select_statement"
            }
          ]
        }
      ]
    },
    "declare_statement": {
      "type": "SEQ",
      "members": [
        {
          "type": "ALIAS",
          "content": {
            "type": "PATTERN",
            "value": "[dD][eE][cC][lL][aA][rR][eE]"
          },
          "named": false,
          "value": "DECLARE"
        },
        {
          "type": "SYMBOL",
          "name": "identifier"
        },
        {
          "type": "SYMBOL",
          "name": "_type"
        },
        {
          "type": "CHOICE",
          "members": [
            {
              "type": "SYMBOL",
              "name": "default_clause"
            },
            {
              "type": "BLANK"
            }
          ]
        }
      ]
    },
    "create_function_statement": {
      "type": "PREC_RIGHT",
      "value": 0,
      "content": {
        "type": "SEQ",
        "members": [
          {
            "type": "CHOICE",
            "members": [
              {
                "type": "ALIAS",
                "content": {
                  "type": "SEQ",
                  "members": [
                    {
                      "type": "PATTERN",
                      "value": "[cC][rR][eE][aA][tT][eE]"
                    },
                    {
                      "type": "FIELD",
                      "name": "replace",
                      "content": {
                        "type": "CHOICE",
                        "members": [
                          {
                            "type": "PATTERN",
                            "value": "[oO][rR][  ][rR][eE][pP][lL][aA][cC][eE]"
                          },
                          {
                            "type": "BLANK"
                          }
                        ]
                      }
                    },
                    {
                      "type": "PATTERN",
                      "value": "[fF][uU][nN][cC][tT][iI][oO][nN]"
                    }
                  ]
                },
                "named": false,
                "value": "CREATE_OR_REPLACE_FUNCTION"
              },
              {
                "type": "ALIAS",
                "content": {
                  "type": "SEQ",
                  "members": [
                    {
                      "type": "PATTERN",
                      "value": "[cC][rR][eE][aA][tT][eE]"
                    },
                    {
                      "type": "FIELD",
                      "name": "replace",
                      "content": {
                        "type": "CHOICE",
                        "members": [
                          {
                            "type": "PATTERN",
                            "value": "[oO][rR][  ][rR][eE][pP][lL][aA][cC][eE]"
                          },
                          {
                            "type": "BLANK"
                          }
                        ]
                      }
                    },
                    {
                      "type": "PATTERN",
                      "value": "[pP][rR][oO][cC][eE][dD][uU][rR][eE]"
                    }
                  ]
                },
                "named": false,
                "value": "CREATE_OR_REPLACE_PROCEDURE"
              }
            ]
          },
          {
            "type": "SYMBOL",
            "name": "_identifier"
          },
          {
            "type": "SYMBOL",
            "name": "create_function_parameters"
          },
          {
            "type": "CHOICE",
            "members": [
              {
                "type": "SEQ",
                "members": [
                  {
                    "type": "ALIAS",
                    "content": {
                      "type": "PATTERN",
                      "value": "[rR][eE][tT][uU][rR][nN][sS]"
                    },
                    "named": false,
                    "value": "RETURNS"
                  },
                  {
                    "type": "SYMBOL",
                    "name": "_create_function_return_type"
                  }
                ]
              },
              {
                "type": "BLANK"
              }
            ]
          },
          {
            "type": "REPEAT",
            "content": {
              "type": "CHOICE",
              "members": [
                {
                  "type": "SYMBOL",
                  "name": "_function_language"
                },
                {
                  "type": "SEQ",
                  "members": [
                    {
                      "type": "ALIAS",
                      "content": {
                        "type": "SEQ",
                        "members": [
                          {
                            "type": "PATTERN",
                            "value": "[tT][rR][aA][nN][sS][fF][oO][rR][mM]"
                          },
                          {
                            "type": "PATTERN",
                            "value": "[fF][oO][rR]"
                          },
                          {
                            "type": "PATTERN",
                            "value": "[tT][yY][pP][eE]"
                          }
                        ]
                      },
                      "named": false,
                      "value": "TRANSFORM_FOR_TYPE"
                    },
                    {
                      "type": "SEQ",
                      "members": [
                        {
                          "type": "SYMBOL",
                          "name": "identifier"
                        },
                        {
                          "type": "REPEAT",
                          "content": {
                            "type": "SEQ",
                            "members": [
                              {
                                "type": "STRING",
                                "value": ","
                              },
                              {
                                "type": "SYMBOL",
                                "name": "identifier"
                              }
                            ]
                          }
                        }
                      ]
                    }
                  ]
                },
                {
                  "type": "ALIAS",
                  "content": {
                    "type": "PATTERN",
                    "value": "[wW][iI][nN][dD][oO][wW]"
                  },
                  "named": false,
                  "value": "WINDOW"
                },
                {
                  "type": "SEQ",
                  "members": [
                    {
                      "type": "CHOICE",
                      "members": [
                        {
                          "type": "ALIAS",
                          "content": {
                            "type": "PATTERN",
                            "value": "[nN][oO][tT]"
                          },
                          "named": false,
                          "value": "NOT"
                        },
                        {
                          "type": "BLANK"
                        }
                      ]
                    },
                    {
                      "type": "ALIAS",
                      "content": {
                        "type": "PATTERN",
                        "value": "[lL][eE][aA][kK][pP][rR][oO][oO][fF]"
                      },
                      "named": false,
                      "value": "LEAKPROOF"
                    }
                  ]
                },
                {
                  "type": "SEQ",
                  "members": [
                    {
                      "type": "ALIAS",
                      "content": {
                        "type": "PATTERN",
                        "value": "[cC][oO][sS][tT]"
                      },
                      "named": false,
                      "value": "COST"
                    },
                    {
                      "type": "SYMBOL",
                      "name": "number"
                    }
                  ]
                },
                {
                  "type": "SEQ",
                  "members": [
                    {
                      "type": "ALIAS",
                      "content": {
                        "type": "PATTERN",
                        "value": "[rR][oO][wW][sS]"
                      },
                      "named": false,
                      "value": "ROWS"
                    },
                    {
                      "type": "SYMBOL",
                      "name": "number"
                    }
                  ]
                },
                {
                  "type": "SEQ",
                  "members": [
                    {
                      "type": "ALIAS",
                      "content": {
                        "type": "PATTERN",
                        "value": "[sS][uU][pP][pP][oO][rR][tT]"
                      },
                      "named": false,
                      "value": "SUPPORT"
                    },
                    {
                      "type": "SYMBOL",
                      "name": "identifier"
                    }
                  ]
                },
                {
                  "type": "SYMBOL",
                  "name": "external_hint"
                },
                {
                  "type": "SYMBOL",
                  "name": "optimizer_hint"
                },
                {
                  "type": "SYMBOL",
                  "name": "parallel_hint"
                },
                {
                  "type": "SYMBOL",
                  "name": "null_hint"
                },
                {
                  "type": "SYMBOL",
                  "name": "deterministic_hint"
                },
                {
                  "type": "SYMBOL",
                  "name": "sql_hint"
                },
                {
                  "type": "SYMBOL",
                  "name": "sql_security_hint"
                },
                {
                  "type": "SYMBOL",
                  "name": "function_body"
                }
              ]
            }
          }
        ]
      }
    },
    "external_hint": {
      "type": "CHOICE",
      "members": [
        {
          "type": "SEQ",
          "members": [
            {
              "type": "CHOICE",
              "members": [
                {
                  "type": "ALIAS",
                  "content": {
                    "type": "PATTERN",
                    "value": "[eE][xX][tT][eE][rR][nN][aA][lL]"
                  },
                  "named": false,
                  "value": "EXTERNAL"
                },
                {
                  "type": "BLANK"
                }
              ]
            },
            {
              "type": "ALIAS",
              "content": {
                "type": "SEQ",
                "members": [
                  {
                    "type": "PATTERN",
                    "value": "[sS][eE][cC][uU][rR][iI][tT][yY]"
                  },
                  {
                    "type": "PATTERN",
                    "value": "[iI][nN][vV][oO][kK][eE][rR]"
                  }
                ]
              },
              "named": false,
              "value": "SECURITY_INVOKER"
            }
          ]
        },
        {
          "type": "SEQ",
          "members": [
            {
              "type": "CHOICE",
              "members": [
                {
                  "type": "ALIAS",
                  "content": {
                    "type": "PATTERN",
                    "value": "[eE][xX][tT][eE][rR][nN][aA][lL]"
                  },
                  "named": false,
                  "value": "EXTERNAL"
                },
                {
                  "type": "BLANK"
                }
              ]
            },
            {
              "type": "ALIAS",
              "content": {
                "type": "SEQ",
                "members": [
                  {
                    "type": "PATTERN",
                    "value": "[sS][eE][cC][uU][rR][iI][tT][yY]"
                  },
                  {
                    "type": "PATTERN",
                    "value": "[dD][eE][fF][iI][nN][eE][rR]"
                  }
                ]
              },
              "named": false,
              "value": "SECURITY_DEFINER"
            }
          ]
        }
      ]
    },
    "optimizer_hint": {
      "type": "CHOICE",
      "members": [
        {
          "type": "ALIAS",
          "content": {
            "type": "PATTERN",
            "value": "[vV][oO][lL][aA][tT][iI][lL][eE]"
          },
          "named": false,
          "value": "VOLATILE"
        },
        {
          "type": "ALIAS",
          "content": {
            "type": "PATTERN",
            "value": "[iI][mM][mM][uU][tT][aA][bB][lL][eE]"
          },
          "named": false,
          "value": "IMMUTABLE"
        },
        {
          "type": "ALIAS",
          "content": {
            "type": "PATTERN",
            "value": "[sS][tT][aA][bB][lL][eE]"
          },
          "named": false,
          "value": "STABLE"
        }
      ]
    },
    "parallel_hint": {
      "type": "SEQ",
      "members": [
        {
          "type": "ALIAS",
          "content": {
            "type": "PATTERN",
            "value": "[pP][aA][rR][aA][lL][lL][eE][lL]"
          },
          "named": false,
          "value": "PARALLEL"
        },
        {
          "type": "CHOICE",
          "members": [
            {
              "type": "ALIAS",
              "content": {
                "type": "PATTERN",
                "value": "[sS][aA][fF][eE]"
              },
              "named": false,
              "value": "SAFE"
            },
            {
              "type": "ALIAS",
              "content": {
                "type": "PATTERN",
                "value": "[uU][nN][sS][aA][fF][eE]"
              },
              "named": false,
              "value": "UNSAFE"
            },
            {
              "type": "ALIAS",
              "content": {
                "type": "PATTERN",
                "value": "[rR][eE][sS][tT][rR][iI][cC][tT][eE][dD]"
              },
              "named": false,
              "value": "RESTRICTED"
            }
          ]
        }
      ]
    },
    "null_hint": {
      "type": "CHOICE",
      "members": [
        {
          "type": "ALIAS",
          "content": {
            "type": "SEQ",
            "members": [
              {
                "type": "PATTERN",
                "value": "[cC][aA][lL][lL][eE][dD]"
              },
              {
                "type": "PATTERN",
                "value": "[oO][nN]"
              },
              {
                "type": "PATTERN",
                "value": "[nN][uU][lL][lL]"
              },
              {
                "type": "PATTERN",
                "value": "[iI][nN][pP][uU][tT]"
              }
            ]
          },
          "named": false,
          "value": "CALLED_ON_NULL_INPUT"
        },
        {
          "type": "ALIAS",
          "content": {
            "type": "SEQ",
            "members": [
              {
                "type": "PATTERN",
                "value": "[rR][eE][tT][uU][rR][nN][sS]"
              },
              {
                "type": "PATTERN",
                "value": "[nN][uU][lL][lL]"
              },
              {
                "type": "PATTERN",
                "value": "[oO][nN]"
              },
              {
                "type": "PATTERN",
                "value": "[nN][uU][lL][lL]"
              },
              {
                "type": "PATTERN",
                "value": "[iI][nN][pP][uU][tT]"
              }
            ]
          },
          "named": false,
          "value": "RETURNS_NULL_ON_NULL_INPUT"
        },
        {
          "type": "ALIAS",
          "content": {
            "type": "PATTERN",
            "value": "[sS][tT][rR][iI][cC][tT]"
          },
          "named": false,
          "value": "STRICT"
        }
      ]
    },
    "deterministic_hint": {
      "type": "SEQ",
      "members": [
        {
          "type": "CHOICE",
          "members": [
            {
              "type": "ALIAS",
              "content": {
                "type": "PATTERN",
                "value": "[nN][oO][tT]"
              },
              "named": false,
              "value": "NOT"
            },
            {
              "type": "BLANK"
            }
          ]
        },
        {
          "type": "ALIAS",
          "content": {
            "type": "PATTERN",
            "value": "[dD][eE][tT][eE][rR][mM][iI][nN][iI][sS][tT][iI][cC]"
          },
          "named": false,
          "value": "DETERMINISTIC"
        }
      ]
    },
    "sql_hint": {
      "type": "CHOICE",
      "members": [
        {
          "type": "ALIAS",
          "content": {
            "type": "SEQ",
            "members": [
              {
                "type": "PATTERN",
                "value": "[cC][oO][nN][tT][aA][iI][nN][sS]"
              },
              {
                "type": "PATTERN",
                "value": "[sS][qQ][lL]"
              }
            ]
          },
          "named": false,
          "value": "CONTAINS_SQL"
        },
        {
          "type": "ALIAS",
          "content": {
            "type": "SEQ",
            "members": [
              {
                "type": "PATTERN",
                "value": "[nN][oO]"
              },
              {
                "type": "PATTERN",
                "value": "[sS][qQ][lL]"
              }
            ]
          },
          "named": false,
          "value": "NO_SQL"
        },
        {
          "type": "ALIAS",
          "content": {
            "type": "SEQ",
            "members": [
              {
                "type": "PATTERN",
                "value": "[rR][eE][aA][dD][sS]"
              },
              {
                "type": "PATTERN",
                "value": "[sS][qQ][lL]"
              },
              {
                "type": "PATTERN",
                "value": "[dD][aA][tT][aA]"
              }
            ]
          },
          "named": false,
          "value": "READS_SQL_DATA"
        },
        {
          "type": "ALIAS",
          "content": {
            "type": "SEQ",
            "members": [
              {
                "type": "PATTERN",
                "value": "[mM][oO][dD][iI][fF][iI][eE][sS]"
              },
              {
                "type": "PATTERN",
                "value": "[sS][qQ][lL]"
              },
              {
                "type": "PATTERN",
                "value": "[dD][aA][tT][aA]"
              }
            ]
          },
          "named": false,
          "value": "MODIFIES_SQL_DATA"
        }
      ]
    },
    "sql_security_hint": {
      "type": "SEQ",
      "members": [
        {
          "type": "ALIAS",
          "content": {
            "type": "SEQ",
            "members": [
              {
                "type": "PATTERN",
                "value": "[sS][qQ][lL]"
              },
              {
                "type": "PATTERN",
                "value": "[sS][eE][cC][uU][rR][iI][tT][yY]"
              }
            ]
          },
          "named": false,
          "value": "SQL_SECURITY"
        },
        {
          "type": "CHOICE",
          "members": [
            {
              "type": "ALIAS",
              "content": {
                "type": "PATTERN",
                "value": "[dD][eE][fF][iI][nN][eE][rR]"
              },
              "named": false,
              "value": "DEFINER"
            },
            {
              "type": "ALIAS",
              "content": {
                "type": "PATTERN",
                "value": "[iI][nN][vV][oO][kK][eE][rR]"
              },
              "named": false,
              "value": "INVOKER"
            }
          ]
        }
      ]
    },
    "_function_language": {
      "type": "SEQ",
      "members": [
        {
          "type": "ALIAS",
          "content": {
            "type": "PATTERN",
            "value": "[lL][aA][nN][gG][uU][aA][gG][eE]"
          },
          "named": false,
          "value": "LANGUAGE"
        },
        {
          "type": "ALIAS",
          "content": {
            "type": "SYMBOL",
            "name": "identifier"
          },
          "named": true,
          "value": "language"
        }
      ]
    },
    "_create_function_return_type": {
      "type": "PREC_RIGHT",
      "value": 0,
      "content": {
        "type": "CHOICE",
        "members": [
          {
            "type": "SYMBOL",
            "name": "setof"
          },
          {
            "type": "SYMBOL",
            "name": "_type"
          },
          {
            "type": "SYMBOL",
            "name": "constrained_type"
          }
        ]
      }
    },
    "setof": {
      "type": "PREC_RIGHT",
      "value": 0,
      "content": {
        "type": "SEQ",
        "members": [
          {
            "type": "ALIAS",
            "content": {
              "type": "PATTERN",
              "value": "[sS][eE][tT][oO][fF]"
            },
            "named": false,
            "value": "SETOF"
          },
          {
            "type": "CHOICE",
            "members": [
              {
                "type": "SYMBOL",
                "name": "_type"
              },
              {
                "type": "SYMBOL",
                "name": "constrained_type"
              }
            ]
          }
        ]
      }
    },
    "constrained_type": {
      "type": "SEQ",
      "members": [
        {
          "type": "SYMBOL",
          "name": "_type"
        },
        {
          "type": "SYMBOL",
          "name": "null_constraint"
        }
      ]
    },
    "create_function_parameter": {
      "type": "SEQ",
      "members": [
        {
          "type": "FIELD",
          "name": "argmode",
          "content": {
            "type": "CHOICE",
            "members": [
              {
                "type": "CHOICE",
                "members": [
                  {
                    "type": "ALIAS",
                    "content": {
                      "type": "PATTERN",
                      "value": "[iI][nN]"
                    },
                    "named": false,
                    "value": "IN"
                  },
                  {
                    "type": "ALIAS",
                    "content": {
                      "type": "PATTERN",
                      "value": "[oO][uU][tT]"
                    },
                    "named": false,
                    "value": "OUT"
                  },
                  {
                    "type": "ALIAS",
                    "content": {
                      "type": "PATTERN",
                      "value": "[iI][nN][oO][uU][tT]"
                    },
                    "named": false,
                    "value": "INOUT"
                  },
                  {
                    "type": "ALIAS",
                    "content": {
                      "type": "PATTERN",
                      "value": "[vV][aA][rR][iI][aA][dD][iI][cC]"
                    },
                    "named": false,
                    "value": "VARIADIC"
                  }
                ]
              },
              {
                "type": "BLANK"
              }
            ]
          }
        },
        {
          "type": "CHOICE",
          "members": [
            {
              "type": "SYMBOL",
              "name": "identifier"
            },
            {
              "type": "BLANK"
            }
          ]
        },
        {
          "type": "CHOICE",
          "members": [
            {
              "type": "SYMBOL",
              "name": "_type"
            },
            {
              "type": "SYMBOL",
              "name": "constrained_type"
            }
          ]
        },
        {
          "type": "CHOICE",
          "members": [
            {
              "type": "SEQ",
              "members": [
                {
                  "type": "STRING",
                  "value": "="
                },
                {
                  "type": "ALIAS",
                  "content": {
                    "type": "SYMBOL",
                    "name": "_expression"
                  },
                  "named": true,
                  "value": "default"
                }
              ]
            },
            {
              "type": "BLANK"
            }
          ]
        }
      ]
    },
    "create_function_parameters": {
      "type": "SEQ",
      "members": [
        {
          "type": "STRING",
          "value": "("
        },
        {
          "type": "CHOICE",
          "members": [
            {
              "type": "SEQ",
              "members": [
                {
                  "type": "SYMBOL",
                  "name": "create_function_parameter"
                },
                {
                  "type": "REPEAT",
                  "content": {
                    "type": "SEQ",
                    "members": [
                      {
                        "type": "STRING",
                        "value": ","
                      },
                      {
                        "type": "SYMBOL",
                        "name": "create_function_parameter"
                      }
                    ]
                  }
                }
              ]
            },
            {
              "type": "BLANK"
            }
          ]
        },
        {
          "type": "STRING",
          "value": ")"
        }
      ]
    },
    "function_body": {
      "type": "CHOICE",
      "members": [
        {
          "type": "SYMBOL",
          "name": "_simple_statement"
        },
        {
          "type": "SYMBOL",
          "name": "_compound_statement"
        },
        {
          "type": "SEQ",
          "members": [
            {
              "type": "ALIAS",
              "content": {
                "type": "PATTERN",
                "value": "[aA][sS]"
              },
              "named": false,
              "value": "AS"
            },
            {
              "type": "FIELD",
              "name": "script",
              "content": {
                "type": "SYMBOL",
                "name": "string"
              }
            }
          ]
        },
        {
          "type": "SEQ",
          "members": [
            {
              "type": "ALIAS",
              "content": {
                "type": "PATTERN",
                "value": "[aA][sS]"
              },
              "named": false,
              "value": "AS"
            },
            {
              "type": "FIELD",
              "name": "obj_file",
              "content": {
                "type": "SYMBOL",
                "name": "string"
              }
            },
            {
              "type": "FIELD",
              "name": "link_symbol",
              "content": {
                "type": "SYMBOL",
                "name": "string"
              }
            }
          ]
        }
      ]
    },
    "create_trigger_statement": {
      "type": "SEQ",
      "members": [
        {
          "type": "ALIAS",
          "content": {
            "type": "PATTERN",
            "value": "[cC][rR][eE][aA][tT][eE]"
          },
          "named": false,
          "value": "CREATE"
        },
        {
          "type": "CHOICE",
          "members": [
            {
              "type": "ALIAS",
              "content": {
                "type": "SEQ",
                "members": [
                  {
                    "type": "PATTERN",
                    "value": "[oO][rR]"
                  },
                  {
                    "type": "PATTERN",
                    "value": "[rR][eE][pP][lL][aA][cC][eE]"
                  }
                ]
              },
              "named": false,
              "value": "OR_REPLACE"
            },
            {
              "type": "BLANK"
            }
          ]
        },
        {
          "type": "CHOICE",
          "members": [
            {
              "type": "ALIAS",
              "content": {
                "type": "PATTERN",
                "value": "[cC][oO][nN][sS][tT][rR][aA][iI][nN][tT]"
              },
              "named": false,
              "value": "CONSTRAINT"
            },
            {
              "type": "BLANK"
            }
          ]
        },
        {
          "type": "ALIAS",
          "content": {
            "type": "PATTERN",
            "value": "[tT][rR][iI][gG][gG][eE][rR]"
          },
          "named": false,
          "value": "TRIGGER"
        },
        {
          "type": "CHOICE",
          "members": [
            {
              "type": "ALIAS",
              "content": {
                "type": "SEQ",
                "members": [
                  {
                    "type": "PATTERN",
                    "value": "[iI][fF]"
                  },
                  {
                    "type": "PATTERN",
                    "value": "[nN][oO][tT]"
                  },
                  {
                    "type": "PATTERN",
                    "value": "[eE][xX][iI][sS][tT][sS]"
                  }
                ]
              },
              "named": false,
              "value": "IF_NOT_EXISTS"
            },
            {
              "type": "BLANK"
            }
          ]
        },
        {
          "type": "FIELD",
          "name": "name",
          "content": {
            "type": "SYMBOL",
            "name": "identifier"
          }
        },
        {
          "type": "SYMBOL",
          "name": "trigger_time"
        },
        {
          "type": "SYMBOL",
          "name": "trigger_event"
        },
        {
          "type": "ALIAS",
          "content": {
            "type": "PATTERN",
            "value": "[oO][nN]"
          },
          "named": false,
          "value": "ON"
        },
        {
          "type": "FIELD",
          "name": "on_table",
          "content": {
            "type": "SYMBOL",
            "name": "_identifier"
          }
        },
        {
          "type": "CHOICE",
          "members": [
            {
              "type": "SYMBOL",
              "name": "trigger_reference"
            },
            {
              "type": "BLANK"
            }
          ]
        },
        {
          "type": "CHOICE",
          "members": [
            {
              "type": "SYMBOL",
              "name": "trigger_preferencing"
            },
            {
              "type": "BLANK"
            }
          ]
        },
        {
          "type": "CHOICE",
          "members": [
            {
              "type": "SEQ",
              "members": [
                {
                  "type": "ALIAS",
                  "content": {
                    "type": "PATTERN",
                    "value": "[fF][oO][rR]"
                  },
                  "named": false,
                  "value": "FOR"
                },
                {
                  "type": "CHOICE",
                  "members": [
                    {
                      "type": "ALIAS",
                      "content": {
                        "type": "PATTERN",
                        "value": "[eE][aA][cC][hH]"
                      },
                      "named": false,
                      "value": "EACH"
                    },
                    {
                      "type": "BLANK"
                    }
                  ]
                },
                {
                  "type": "CHOICE",
                  "members": [
                    {
                      "type": "ALIAS",
                      "content": {
                        "type": "PATTERN",
                        "value": "[rR][oO][wW]"
                      },
                      "named": false,
                      "value": "ROW"
                    },
                    {
                      "type": "ALIAS",
                      "content": {
                        "type": "PATTERN",
                        "value": "[sS][tT][aA][tT][eE][mM][eE][nN][tT]"
                      },
                      "named": false,
                      "value": "STATEMENT"
                    }
                  ]
                }
              ]
            },
            {
              "type": "BLANK"
            }
          ]
        },
        {
          "type": "CHOICE",
          "members": [
            {
              "type": "SYMBOL",
              "name": "trigger_condition"
            },
            {
              "type": "BLANK"
            }
          ]
        },
        {
          "type": "CHOICE",
          "members": [
            {
              "type": "SYMBOL",
              "name": "trigger_order"
            },
            {
              "type": "BLANK"
            }
          ]
        },
        {
          "type": "SYMBOL",
          "name": "trigger_body"
        }
      ]
    },
    "trigger_reference": {
      "type": "SEQ",
      "members": [
        {
          "type": "ALIAS",
          "content": {
            "type": "PATTERN",
            "value": "[fF][rR][oO][mM]"
          },
          "named": false,
          "value": "FROM"
        },
        {
          "type": "SYMBOL",
          "name": "_identifier"
        }
      ]
    },
    "trigger_preferencing": {
      "type": "SEQ",
      "members": [
        {
          "type": "ALIAS",
          "content": {
            "type": "PATTERN",
            "value": "[rR][eE][fF][eE][rR][eE][nN][cC][iI][nN][gG]"
          },
          "named": false,
          "value": "REFERENCING"
        },
        {
          "type": "REPEAT1",
          "content": {
            "type": "SEQ",
            "members": [
              {
                "type": "CHOICE",
                "members": [
                  {
                    "type": "ALIAS",
                    "content": {
                      "type": "PATTERN",
                      "value": "[nN][eE][wW]"
                    },
                    "named": false,
                    "value": "NEW"
                  },
                  {
                    "type": "ALIAS",
                    "content": {
                      "type": "PATTERN",
                      "value": "[oO][lL][dD]"
                    },
                    "named": false,
                    "value": "OLD"
                  }
                ]
              },
              {
                "type": "ALIAS",
                "content": {
                  "type": "PATTERN",
                  "value": "[tT][aA][bB][lL][eE]"
                },
                "named": false,
                "value": "TABLE"
              },
              {
                "type": "CHOICE",
                "members": [
                  {
                    "type": "ALIAS",
                    "content": {
                      "type": "PATTERN",
                      "value": "[aA][sS]"
                    },
                    "named": false,
                    "value": "AS"
                  },
                  {
                    "type": "BLANK"
                  }
                ]
              },
              {
                "type": "SYMBOL",
                "name": "identifier"
              }
            ]
          }
        }
      ]
    },
    "trigger_time": {
      "type": "CHOICE",
      "members": [
        {
          "type": "ALIAS",
          "content": {
            "type": "PATTERN",
            "value": "[bB][eE][fF][oO][rR][eE]"
          },
          "named": false,
          "value": "BEFORE"
        },
        {
          "type": "ALIAS",
          "content": {
            "type": "PATTERN",
            "value": "[aA][fF][tT][eE][rR]"
          },
          "named": false,
          "value": "AFTER"
        },
        {
          "type": "ALIAS",
          "content": {
            "type": "SEQ",
            "members": [
              {
                "type": "PATTERN",
                "value": "[iI][nN][sS][tT][eE][aA][dD]"
              },
              {
                "type": "PATTERN",
                "value": "[oO][fF]"
              }
            ]
          },
          "named": false,
          "value": "INSTEAD_OF"
        }
      ]
    },
    "trigger_event": {
      "type": "CHOICE",
      "members": [
        {
          "type": "ALIAS",
          "content": {
            "type": "PATTERN",
            "value": "[iI][nN][sS][eE][rR][tT]"
          },
          "named": false,
          "value": "INSERT"
        },
        {
          "type": "ALIAS",
          "content": {
<<<<<<< HEAD
            "type": "PATTERN",
            "value": "[dD][eE][lL][eE][tT][eE]"
=======
            "type": "CHOICE",
            "members": [
              {
                "type": "PATTERN",
                "value": "[a-zA-Z]+"
              },
              {
                "type": "PATTERN",
                "value": "'[a-zA-Z]+'"
              }
            ]
>>>>>>> 5340f94f
          },
          "named": false,
          "value": "DELETE"
        },
        {
          "type": "ALIAS",
          "content": {
            "type": "PATTERN",
            "value": "[tT][rR][uU][nN][cC][aA][tT][eE]"
          },
          "named": false,
          "value": "TRUNCATE"
        },
        {
          "type": "SEQ",
          "members": [
            {
              "type": "ALIAS",
              "content": {
                "type": "PATTERN",
                "value": "[uU][pP][dD][aA][tT][eE]"
              },
              "named": false,
              "value": "UPDATE"
            },
            {
              "type": "CHOICE",
              "members": [
                {
                  "type": "SEQ",
                  "members": [
                    {
                      "type": "ALIAS",
                      "content": {
                        "type": "PATTERN",
                        "value": "[oO][fF]"
                      },
                      "named": false,
                      "value": "OF"
                    },
                    {
                      "type": "REPEAT1",
                      "content": {
                        "type": "SYMBOL",
                        "name": "_identifier"
                      }
                    }
                  ]
                },
                {
                  "type": "BLANK"
                }
              ]
            }
          ]
        }
      ]
    },
    "trigger_condition": {
      "type": "SEQ",
      "members": [
        {
          "type": "ALIAS",
          "content": {
            "type": "PATTERN",
            "value": "[wW][hH][eE][nN]"
          },
          "named": false,
          "value": "WHEN"
        },
        {
          "type": "SYMBOL",
          "name": "_expression"
        }
      ]
    },
    "trigger_order": {
      "type": "SEQ",
      "members": [
        {
          "type": "CHOICE",
          "members": [
            {
              "type": "ALIAS",
              "content": {
                "type": "PATTERN",
                "value": "[fF][oO][lL][lL][oO][wW][sS]"
              },
              "named": false,
              "value": "FOLLOWS"
            },
            {
              "type": "ALIAS",
              "content": {
                "type": "PATTERN",
                "value": "[pP][rR][eE][cC][eE][dD][eE][sS]"
              },
              "named": false,
              "value": "PRECEDES"
            }
          ]
        },
        {
          "type": "SYMBOL",
          "name": "_identifier"
        }
      ]
    },
    "trigger_body": {
      "type": "CHOICE",
      "members": [
        {
          "type": "SEQ",
          "members": [
            {
              "type": "ALIAS",
              "content": {
                "type": "PATTERN",
                "value": "[eE][xX][eE][cC][uU][tT][eE]"
              },
              "named": false,
              "value": "EXECUTE"
            },
            {
              "type": "CHOICE",
              "members": [
                {
                  "type": "ALIAS",
                  "content": {
                    "type": "PATTERN",
                    "value": "[fF][uU][nN][cC][tT][iI][oO][nN]"
                  },
                  "named": false,
                  "value": "FUNCTION"
                },
                {
                  "type": "ALIAS",
                  "content": {
                    "type": "PATTERN",
                    "value": "[pP][rR][oO][cC][eE][dD][uU][rR][eE]"
                  },
                  "named": false,
                  "value": "PROCEDURE"
                }
              ]
            },
            {
<<<<<<< HEAD
              "type": "SEQ",
              "members": [
                {
                  "type": "FIELD",
                  "name": "function",
                  "content": {
                    "type": "SYMBOL",
                    "name": "identifier"
                  }
                },
                {
                  "type": "STRING",
                  "value": "("
                },
                {
                  "type": "CHOICE",
                  "members": [
                    {
                      "type": "FIELD",
                      "name": "arguments",
                      "content": {
                        "type": "SEQ",
                        "members": [
                          {
                            "type": "SYMBOL",
                            "name": "string"
                          },
                          {
                            "type": "REPEAT",
                            "content": {
                              "type": "SEQ",
                              "members": [
                                {
                                  "type": "STRING",
                                  "value": ","
                                },
                                {
                                  "type": "SYMBOL",
                                  "name": "string"
                                }
                              ]
                            }
                          }
                        ]
                      }
                    },
                    {
                      "type": "BLANK"
                    }
                  ]
                },
                {
                  "type": "STRING",
                  "value": ")"
                }
              ]
=======
              "type": "BLANK"
            }
          ]
        }
      ]
    },
    "create_function_parameters": {
      "type": "SEQ",
      "members": [
        {
          "type": "STRING",
          "value": "("
        },
        {
          "type": "CHOICE",
          "members": [
            {
              "type": "SEQ",
              "members": [
                {
                  "type": "SYMBOL",
                  "name": "create_function_parameter"
                },
                {
                  "type": "REPEAT",
                  "content": {
                    "type": "SEQ",
                    "members": [
                      {
                        "type": "STRING",
                        "value": ","
                      },
                      {
                        "type": "SYMBOL",
                        "name": "create_function_parameter"
                      }
                    ]
                  }
                }
              ]
            },
            {
              "type": "BLANK"
>>>>>>> 5340f94f
            }
          ]
        },
        {
          "type": "SYMBOL",
          "name": "_simple_statement"
        },
        {
          "type": "SYMBOL",
          "name": "_compound_statement"
        }
      ]
    },
    "create_extension_statement": {
      "type": "SEQ",
      "members": [
        {
          "type": "ALIAS",
          "content": {
            "type": "SEQ",
            "members": [
              {
                "type": "PATTERN",
                "value": "[cC][rR][eE][aA][tT][eE]"
              },
              {
                "type": "PATTERN",
                "value": "[eE][xX][tT][eE][nN][sS][iI][oO][nN]"
              }
            ]
          },
          "named": false,
          "value": "CREATE_EXTENSION"
        },
        {
          "type": "CHOICE",
          "members": [
            {
              "type": "ALIAS",
              "content": {
                "type": "SEQ",
                "members": [
                  {
                    "type": "PATTERN",
                    "value": "[iI][fF]"
                  },
                  {
                    "type": "PATTERN",
                    "value": "[nN][oO][tT]"
                  },
                  {
                    "type": "PATTERN",
                    "value": "[eE][xX][iI][sS][tT][sS]"
                  }
                ]
              },
              "named": false,
              "value": "IF_NOT_EXISTS"
            },
            {
              "type": "BLANK"
            }
          ]
        },
        {
          "type": "SYMBOL",
          "name": "_identifier"
        },
        {
          "type": "CHOICE",
          "members": [
            {
              "type": "ALIAS",
              "content": {
                "type": "PATTERN",
                "value": "[wW][iI][tT][hH]"
              },
              "named": false,
              "value": "WITH"
            },
            {
              "type": "BLANK"
            }
          ]
        },
        {
          "type": "REPEAT",
          "content": {
            "type": "CHOICE",
            "members": [
              {
                "type": "SEQ",
                "members": [
                  {
                    "type": "ALIAS",
                    "content": {
                      "type": "PATTERN",
                      "value": "[sS][cC][hH][eE][mM][aA]"
                    },
                    "named": false,
                    "value": "SCHEMA"
                  },
                  {
                    "type": "ALIAS",
                    "content": {
                      "type": "SYMBOL",
                      "name": "_identifier"
                    },
                    "named": true,
                    "value": "schema"
                  }
                ]
              },
              {
                "type": "SEQ",
                "members": [
                  {
                    "type": "ALIAS",
                    "content": {
                      "type": "PATTERN",
                      "value": "[vV][eE][rR][sS][iI][oO][nN]"
                    },
                    "named": false,
                    "value": "VERSION"
                  },
                  {
                    "type": "ALIAS",
                    "content": {
                      "type": "SYMBOL",
                      "name": "string"
                    },
                    "named": true,
                    "value": "version"
                  }
                ]
              },
              {
                "type": "ALIAS",
                "content": {
                  "type": "PATTERN",
                  "value": "[cC][aA][sS][cC][aA][dD][eE]"
                },
                "named": false,
                "value": "CASCADE"
              }
            ]
          }
        }
      ]
    },
    "create_role_statement": {
      "type": "PREC_RIGHT",
      "value": 0,
      "content": {
        "type": "SEQ",
        "members": [
          {
            "type": "ALIAS",
            "content": {
              "type": "SEQ",
              "members": [
                {
                  "type": "PATTERN",
                  "value": "[cC][rR][eE][aA][tT][eE]"
                },
                {
                  "type": "PATTERN",
                  "value": "[rR][oO][lL][eE]"
                }
              ]
            },
            "named": false,
            "value": "CREATE_ROLE"
          },
          {
            "type": "SYMBOL",
            "name": "_identifier"
          },
          {
            "type": "CHOICE",
            "members": [
              {
                "type": "ALIAS",
                "content": {
                  "type": "PATTERN",
                  "value": "[wW][iI][tT][hH]"
                },
                "named": false,
                "value": "WITH"
              },
              {
                "type": "BLANK"
              }
            ]
          },
          {
            "type": "CHOICE",
            "members": [
              {
                "type": "SYMBOL",
                "name": "_identifier"
              },
              {
                "type": "BLANK"
              }
            ]
          }
        ]
      }
    },
    "create_schema_statement": {
      "type": "SEQ",
      "members": [
        {
          "type": "ALIAS",
          "content": {
            "type": "SEQ",
            "members": [
              {
                "type": "PATTERN",
                "value": "[cC][rR][eE][aA][tT][eE]"
              },
              {
                "type": "PATTERN",
                "value": "[sS][cC][hH][eE][mM][aA]"
              }
            ]
          },
          "named": false,
          "value": "CREATE_SCHEMA"
        },
        {
          "type": "CHOICE",
          "members": [
            {
              "type": "ALIAS",
              "content": {
                "type": "SEQ",
                "members": [
                  {
                    "type": "PATTERN",
                    "value": "[iI][fF]"
                  },
                  {
                    "type": "PATTERN",
                    "value": "[nN][oO][tT]"
                  },
                  {
                    "type": "PATTERN",
                    "value": "[eE][xX][iI][sS][tT][sS]"
                  }
                ]
              },
              "named": false,
              "value": "IF_NOT_EXISTS"
            },
            {
              "type": "BLANK"
            }
          ]
        },
        {
          "type": "SYMBOL",
          "name": "_identifier"
        }
      ]
    },
    "drop_statement": {
      "type": "SEQ",
      "members": [
        {
          "type": "ALIAS",
          "content": {
            "type": "PATTERN",
            "value": "[dD][rR][oO][pP]"
          },
          "named": false,
          "value": "DROP"
        },
        {
          "type": "CHOICE",
          "members": [
            {
              "type": "STRING",
              "value": "TABLE"
            },
            {
              "type": "STRING",
              "value": "VIEW"
            },
            {
              "type": "STRING",
              "value": "TABLESPACE"
            },
            {
              "type": "STRING",
              "value": "EXTENSION"
            },
            {
              "type": "STRING",
              "value": "INDEX"
            }
          ]
        },
        {
          "type": "CHOICE",
          "members": [
            {
              "type": "ALIAS",
              "content": {
                "type": "SEQ",
                "members": [
                  {
                    "type": "PATTERN",
                    "value": "[iI][fF]"
                  },
                  {
                    "type": "PATTERN",
                    "value": "[eE][xX][iI][sS][tT][sS]"
                  }
                ]
              },
              "named": false,
              "value": "IF_EXISTS"
            },
            {
              "type": "BLANK"
            }
          ]
        },
        {
          "type": "SYMBOL",
          "name": "_identifier"
        }
      ]
    },
    "set_statement": {
      "type": "SEQ",
      "members": [
        {
          "type": "ALIAS",
          "content": {
            "type": "PATTERN",
            "value": "[sS][eE][tT]"
          },
          "named": false,
          "value": "SET"
        },
        {
          "type": "FIELD",
          "name": "scope",
          "content": {
            "type": "CHOICE",
            "members": [
              {
                "type": "CHOICE",
                "members": [
                  {
                    "type": "ALIAS",
                    "content": {
                      "type": "PATTERN",
                      "value": "[sS][eE][sS][sS][iI][oO][nN]"
                    },
                    "named": false,
                    "value": "SESSION"
                  },
                  {
                    "type": "ALIAS",
                    "content": {
                      "type": "PATTERN",
                      "value": "[lL][oO][cC][aA][lL]"
                    },
                    "named": false,
                    "value": "LOCAL"
                  }
                ]
              },
              {
                "type": "BLANK"
              }
            ]
          }
        },
        {
          "type": "SYMBOL",
          "name": "identifier"
        },
        {
          "type": "CHOICE",
          "members": [
            {
              "type": "STRING",
              "value": "="
            },
            {
              "type": "ALIAS",
              "content": {
                "type": "PATTERN",
                "value": "[tT][oO]"
              },
              "named": false,
              "value": "TO"
            }
          ]
        },
        {
          "type": "CHOICE",
          "members": [
            {
              "type": "SYMBOL",
              "name": "_expression"
            },
            {
              "type": "ALIAS",
              "content": {
                "type": "PATTERN",
                "value": "[dD][eE][fF][aA][uU][lL][tT]"
              },
              "named": false,
              "value": "DEFAULT"
            }
          ]
        }
      ]
    },
    "grant_statement": {
      "type": "PREC_RIGHT",
      "value": 0,
      "content": {
        "type": "SEQ",
        "members": [
          {
            "type": "ALIAS",
            "content": {
              "type": "PATTERN",
              "value": "[gG][rR][aA][nN][tT]"
            },
            "named": false,
            "value": "GRANT"
          },
          {
            "type": "CHOICE",
            "members": [
              {
                "type": "SEQ",
                "members": [
                  {
                    "type": "ALIAS",
                    "content": {
                      "type": "PATTERN",
                      "value": "[aA][lL][lL]"
                    },
                    "named": false,
                    "value": "ALL"
                  },
                  {
                    "type": "CHOICE",
                    "members": [
                      {
                        "type": "ALIAS",
                        "content": {
                          "type": "PATTERN",
                          "value": "[pP][rR][iI][vV][iI][lL][eE][gG][eE][sS]"
                        },
                        "named": false,
                        "value": "PRIVILEGES"
                      },
                      {
                        "type": "BLANK"
                      }
                    ]
                  }
                ]
              },
              {
                "type": "REPEAT",
                "content": {
                  "type": "CHOICE",
                  "members": [
                    {
                      "type": "ALIAS",
                      "content": {
                        "type": "PATTERN",
                        "value": "[sS][eE][lL][eE][cC][tT]"
                      },
                      "named": false,
                      "value": "SELECT"
                    },
                    {
                      "type": "ALIAS",
                      "content": {
                        "type": "PATTERN",
                        "value": "[iI][nN][sS][eE][rR][tT]"
                      },
                      "named": false,
                      "value": "INSERT"
                    },
                    {
                      "type": "ALIAS",
                      "content": {
                        "type": "PATTERN",
                        "value": "[uU][pP][dD][aA][tT][eE]"
                      },
                      "named": false,
                      "value": "UPDATE"
                    },
                    {
                      "type": "ALIAS",
                      "content": {
                        "type": "PATTERN",
                        "value": "[dD][eE][lL][eE][tT][eE]"
                      },
                      "named": false,
                      "value": "DELETE"
                    },
                    {
                      "type": "ALIAS",
                      "content": {
                        "type": "PATTERN",
                        "value": "[tT][rR][uU][nN][cC][aA][tT][eE]"
                      },
                      "named": false,
                      "value": "TRUNCATE"
                    },
                    {
                      "type": "ALIAS",
                      "content": {
                        "type": "PATTERN",
                        "value": "[rR][eE][fF][eE][rR][eE][nN][cC][eE][sS]"
                      },
                      "named": false,
                      "value": "REFERENCES"
                    },
                    {
                      "type": "ALIAS",
                      "content": {
                        "type": "PATTERN",
                        "value": "[tT][rR][iI][gG][gG][eE][rR]"
                      },
                      "named": false,
                      "value": "TRIGGER"
                    },
                    {
                      "type": "ALIAS",
                      "content": {
                        "type": "PATTERN",
                        "value": "[uU][sS][aA][gG][eE]"
                      },
                      "named": false,
                      "value": "USAGE"
                    }
                  ]
                }
              }
            ]
          },
          {
            "type": "ALIAS",
            "content": {
              "type": "PATTERN",
              "value": "[oO][nN]"
            },
            "named": false,
            "value": "ON"
          },
          {
            "type": "FIELD",
            "name": "type",
            "content": {
              "type": "CHOICE",
              "members": [
                {
                  "type": "CHOICE",
                  "members": [
                    {
                      "type": "ALIAS",
                      "content": {
                        "type": "PATTERN",
                        "value": "[sS][cC][hH][eE][mM][aA]"
                      },
                      "named": false,
                      "value": "SCHEMA"
                    },
                    {
                      "type": "ALIAS",
                      "content": {
                        "type": "PATTERN",
                        "value": "[dD][aA][tT][aA][bB][aA][sS][eE]"
                      },
                      "named": false,
                      "value": "DATABASE"
                    },
                    {
                      "type": "ALIAS",
                      "content": {
                        "type": "PATTERN",
                        "value": "[sS][eE][qQ][uU][eE][nN][cC][eE]"
                      },
                      "named": false,
                      "value": "SEQUENCE"
                    },
                    {
                      "type": "ALIAS",
                      "content": {
                        "type": "PATTERN",
                        "value": "[tT][aA][bB][lL][eE]"
                      },
                      "named": false,
                      "value": "TABLE"
                    }
                  ]
                },
                {
                  "type": "BLANK"
                }
              ]
            }
          },
          {
            "type": "SYMBOL",
            "name": "_identifier"
          },
          {
            "type": "ALIAS",
            "content": {
              "type": "PATTERN",
              "value": "[tT][oO]"
            },
            "named": false,
            "value": "TO"
          },
          {
            "type": "CHOICE",
            "members": [
              {
                "type": "SEQ",
                "members": [
                  {
                    "type": "CHOICE",
                    "members": [
                      {
                        "type": "ALIAS",
                        "content": {
                          "type": "PATTERN",
                          "value": "[gG][rR][oO][uU][pP]"
                        },
                        "named": false,
                        "value": "GROUP"
                      },
                      {
                        "type": "BLANK"
                      }
                    ]
                  },
                  {
                    "type": "SYMBOL",
                    "name": "identifier"
                  }
                ]
              },
              {
                "type": "ALIAS",
                "content": {
                  "type": "PATTERN",
                  "value": "[pP][uU][bB][lL][iI][cC]"
                },
                "named": false,
                "value": "PUBLIC"
              }
            ]
          },
          {
            "type": "CHOICE",
            "members": [
              {
                "type": "ALIAS",
                "content": {
                  "type": "SEQ",
                  "members": [
                    {
                      "type": "PATTERN",
                      "value": "[wW][iI][tT][hH]"
                    },
                    {
                      "type": "PATTERN",
                      "value": "[gG][rR][aA][nN][tT]"
                    },
                    {
                      "type": "PATTERN",
                      "value": "[oO][pP][tT][iI][oO][nN]"
                    }
                  ]
                },
                "named": false,
                "value": "WITH_GRANT_OPTION"
              },
              {
                "type": "BLANK"
              }
            ]
          }
        ]
      }
    },
    "create_domain_statement": {
      "type": "PREC_RIGHT",
      "value": 0,
      "content": {
        "type": "SEQ",
        "members": [
          {
            "type": "ALIAS",
            "content": {
              "type": "SEQ",
              "members": [
                {
                  "type": "PATTERN",
                  "value": "[cC][rR][eE][aA][tT][eE]"
                },
                {
                  "type": "PATTERN",
                  "value": "[dD][oO][mM][aA][iI][nN]"
                }
              ]
            },
            "named": false,
            "value": "CREATE_DOMAIN"
          },
          {
            "type": "SYMBOL",
            "name": "_identifier"
          },
          {
            "type": "CHOICE",
            "members": [
              {
                "type": "SEQ",
                "members": [
                  {
                    "type": "ALIAS",
                    "content": {
                      "type": "PATTERN",
                      "value": "[aA][sS]"
                    },
                    "named": false,
                    "value": "AS"
                  },
                  {
                    "type": "SYMBOL",
                    "name": "_type"
                  },
                  {
                    "type": "REPEAT",
                    "content": {
                      "type": "CHOICE",
                      "members": [
                        {
                          "type": "SYMBOL",
                          "name": "null_constraint"
                        },
                        {
                          "type": "SYMBOL",
                          "name": "check_constraint"
                        }
                      ]
                    }
                  }
                ]
              },
              {
                "type": "BLANK"
              }
            ]
          }
        ]
      }
    },
    "create_type_statement": {
      "type": "SEQ",
      "members": [
        {
          "type": "ALIAS",
          "content": {
            "type": "SEQ",
            "members": [
              {
                "type": "PATTERN",
                "value": "[cC][rR][eE][aA][tT][eE]"
              },
              {
                "type": "PATTERN",
                "value": "[tT][yY][pP][eE]"
              }
            ]
          },
          "named": false,
          "value": "CREATE_TYPE"
        },
        {
          "type": "SYMBOL",
          "name": "_identifier"
        },
        {
          "type": "ALIAS",
          "content": {
            "type": "PATTERN",
            "value": "[aA][sS]"
          },
          "named": false,
          "value": "AS"
        },
        {
          "type": "SYMBOL",
          "name": "parameters"
        }
      ]
    },
    "create_index_with_clause": {
      "type": "SEQ",
      "members": [
        {
          "type": "ALIAS",
          "content": {
            "type": "PATTERN",
            "value": "[wW][iI][tT][hH]"
          },
          "named": false,
          "value": "WITH"
        },
        {
          "type": "STRING",
          "value": "("
        },
        {
          "type": "FIELD",
          "name": "storage_parameter",
          "content": {
            "type": "SYMBOL",
            "name": "identifier"
          }
        },
        {
          "type": "STRING",
          "value": "="
        },
        {
          "type": "SYMBOL",
          "name": "_expression"
        },
        {
          "type": "STRING",
          "value": ")"
        }
      ]
    },
    "create_index_include_clause": {
      "type": "SEQ",
      "members": [
        {
          "type": "ALIAS",
          "content": {
            "type": "PATTERN",
            "value": "[iI][nN][cC][lL][uU][dD][eE]"
          },
          "named": false,
          "value": "INCLUDE"
        },
        {
          "type": "STRING",
          "value": "("
        },
        {
          "type": "SEQ",
          "members": [
            {
              "type": "SYMBOL",
              "name": "identifier"
            },
            {
              "type": "REPEAT",
              "content": {
                "type": "SEQ",
                "members": [
                  {
                    "type": "STRING",
                    "value": ","
                  },
                  {
                    "type": "SYMBOL",
                    "name": "identifier"
                  }
                ]
              }
            }
          ]
        },
        {
          "type": "STRING",
          "value": ")"
        }
      ]
    },
    "create_index_statement": {
      "type": "PREC_RIGHT",
      "value": 0,
      "content": {
        "type": "SEQ",
        "members": [
          {
            "type": "ALIAS",
            "content": {
              "type": "PATTERN",
              "value": "[cC][rR][eE][aA][tT][eE]"
            },
            "named": false,
            "value": "CREATE"
          },
          {
            "type": "CHOICE",
            "members": [
              {
                "type": "SYMBOL",
                "name": "unique_constraint"
              },
              {
                "type": "BLANK"
              }
            ]
          },
          {
            "type": "ALIAS",
            "content": {
              "type": "PATTERN",
              "value": "[iI][nN][dD][eE][xX]"
            },
            "named": false,
            "value": "INDEX"
          },
          {
            "type": "CHOICE",
            "members": [
              {
                "type": "ALIAS",
                "content": {
                  "type": "PATTERN",
                  "value": "[cC][oO][nN][cC][uU][rR][rR][eE][nN][tT][lL][yY]"
                },
                "named": false,
                "value": "CONCURRENTLY"
              },
              {
                "type": "BLANK"
              }
            ]
          },
          {
            "type": "CHOICE",
            "members": [
              {
                "type": "SEQ",
                "members": [
                  {
                    "type": "CHOICE",
                    "members": [
                      {
                        "type": "ALIAS",
                        "content": {
                          "type": "SEQ",
                          "members": [
                            {
                              "type": "PATTERN",
                              "value": "[iI][fF]"
                            },
                            {
                              "type": "PATTERN",
                              "value": "[nN][oO][tT]"
                            },
                            {
                              "type": "PATTERN",
                              "value": "[eE][xX][iI][sS][tT][sS]"
                            }
                          ]
                        },
                        "named": false,
                        "value": "IF_NOT_EXISTS"
                      },
                      {
                        "type": "BLANK"
                      }
                    ]
                  },
                  {
                    "type": "FIELD",
                    "name": "name",
                    "content": {
                      "type": "SYMBOL",
                      "name": "identifier"
                    }
                  }
                ]
              },
              {
                "type": "BLANK"
              }
            ]
          },
          {
            "type": "ALIAS",
            "content": {
              "type": "PATTERN",
              "value": "[oO][nN]"
            },
            "named": false,
            "value": "ON"
          },
          {
            "type": "CHOICE",
            "members": [
              {
                "type": "ALIAS",
                "content": {
                  "type": "PATTERN",
                  "value": "[oO][nN][lL][yY]"
                },
                "named": false,
                "value": "ONLY"
              },
              {
                "type": "BLANK"
              }
            ]
          },
          {
            "type": "FIELD",
            "name": "table_name",
            "content": {
              "type": "SYMBOL",
              "name": "_identifier"
            }
          },
          {
            "type": "CHOICE",
            "members": [
              {
                "type": "SYMBOL",
                "name": "using_clause"
              },
              {
                "type": "BLANK"
              }
            ]
          },
          {
            "type": "SYMBOL",
            "name": "index_table_parameters"
          },
          {
            "type": "CHOICE",
            "members": [
              {
                "type": "SYMBOL",
                "name": "create_index_include_clause"
              },
              {
                "type": "BLANK"
              }
            ]
          },
          {
            "type": "CHOICE",
            "members": [
              {
                "type": "SYMBOL",
                "name": "create_index_with_clause"
              },
              {
                "type": "BLANK"
              }
            ]
          },
          {
            "type": "CHOICE",
            "members": [
              {
                "type": "SYMBOL",
                "name": "where_clause"
              },
              {
                "type": "BLANK"
              }
            ]
          }
        ]
      }
    },
    "table_column": {
      "type": "PREC_RIGHT",
      "value": 0,
      "content": {
        "type": "SEQ",
        "members": [
          {
            "type": "FIELD",
            "name": "name",
            "content": {
              "type": "SYMBOL",
              "name": "_identifier"
            }
          },
          {
            "type": "FIELD",
            "name": "type",
            "content": {
              "type": "SYMBOL",
              "name": "_type"
            }
          },
          {
            "type": "REPEAT",
            "content": {
              "type": "CHOICE",
              "members": [
                {
                  "type": "SYMBOL",
                  "name": "default_clause"
                },
                {
                  "type": "SYMBOL",
                  "name": "primary_key_constraint"
                },
                {
                  "type": "SYMBOL",
                  "name": "check_constraint"
                },
                {
                  "type": "SYMBOL",
                  "name": "references_constraint"
                },
                {
                  "type": "SYMBOL",
                  "name": "unique_constraint"
                },
                {
                  "type": "SYMBOL",
                  "name": "null_constraint"
                },
                {
                  "type": "SYMBOL",
                  "name": "named_constraint"
                },
                {
                  "type": "SYMBOL",
                  "name": "direction_constraint"
                },
                {
                  "type": "SYMBOL",
                  "name": "auto_increment_constraint"
                }
              ]
            }
          }
        ]
      }
    },
    "auto_increment_constraint": {
      "type": "ALIAS",
      "content": {
        "type": "PATTERN",
        "value": "[aA][uU][tT][oO][__][iI][nN][cC][rR][eE][mM][eE][nN][tT]"
      },
      "named": false,
      "value": "AUTO_INCREMENT"
    },
    "direction_constraint": {
      "type": "CHOICE",
      "members": [
        {
          "type": "ALIAS",
          "content": {
            "type": "PATTERN",
            "value": "[aA][sS][cC]"
          },
          "named": false,
          "value": "ASC"
        },
        {
          "type": "ALIAS",
          "content": {
            "type": "PATTERN",
            "value": "[dD][eE][sS][cC]"
          },
          "named": false,
          "value": "DESC"
        }
      ]
    },
    "named_constraint": {
      "type": "SEQ",
      "members": [
        {
          "type": "STRING",
          "value": "CONSTRAINT"
        },
        {
          "type": "SYMBOL",
          "name": "identifier"
        }
      ]
    },
    "_column_default_expression": {
      "type": "CHOICE",
      "members": [
        {
          "type": "SYMBOL",
          "name": "_parenthesized_expression"
        },
        {
          "type": "SYMBOL",
          "name": "string"
        },
        {
          "type": "SYMBOL",
          "name": "number"
        },
        {
          "type": "SYMBOL",
          "name": "identifier"
        },
        {
          "type": "SYMBOL",
          "name": "function_call"
        }
      ]
    },
    "default_clause": {
      "type": "SEQ",
      "members": [
        {
          "type": "ALIAS",
          "content": {
            "type": "PATTERN",
            "value": "[dD][eE][fF][aA][uU][lL][tT]"
          },
          "named": false,
          "value": "DEFAULT"
        },
        {
          "type": "CHOICE",
          "members": [
            {
              "type": "SYMBOL",
              "name": "_column_default_expression"
            },
            {
              "type": "SYMBOL",
              "name": "type_cast"
            }
          ]
        }
      ]
    },
    "table_parameters": {
      "type": "SEQ",
      "members": [
        {
          "type": "STRING",
          "value": "("
        },
        {
          "type": "CHOICE",
          "members": [
            {
              "type": "SEQ",
              "members": [
                {
                  "type": "CHOICE",
                  "members": [
                    {
                      "type": "SYMBOL",
                      "name": "table_column"
                    },
                    {
                      "type": "SYMBOL",
                      "name": "_table_constraint"
                    }
                  ]
                },
                {
                  "type": "REPEAT",
                  "content": {
                    "type": "SEQ",
                    "members": [
                      {
                        "type": "STRING",
                        "value": ","
                      },
                      {
                        "type": "CHOICE",
                        "members": [
                          {
                            "type": "SYMBOL",
                            "name": "table_column"
                          },
                          {
                            "type": "SYMBOL",
                            "name": "_table_constraint"
                          }
                        ]
                      }
                    ]
                  }
                }
              ]
            },
            {
              "type": "BLANK"
            }
          ]
        },
        {
          "type": "STRING",
          "value": ")"
        }
      ]
    },
    "mode": {
      "type": "CHOICE",
      "members": [
        {
          "type": "ALIAS",
          "content": {
            "type": "SEQ",
            "members": [
              {
                "type": "PATTERN",
                "value": "[nN][oO][tT]"
              },
              {
                "type": "PATTERN",
                "value": "[dD][eE][fF][eE][rR][rR][aA][bB][lL][eE]"
              }
            ]
          },
          "named": false,
          "value": "NOT_DEFERRABLE"
        },
        {
          "type": "ALIAS",
          "content": {
            "type": "PATTERN",
            "value": "[dD][eE][fF][eE][rR][rR][aA][bB][lL][eE]"
          },
          "named": false,
          "value": "DEFERRABLE"
        }
      ]
    },
    "initial_mode": {
      "type": "SEQ",
      "members": [
        {
          "type": "ALIAS",
          "content": {
            "type": "PATTERN",
            "value": "[iI][nN][iI][tT][iI][aA][lL][lL][yY]"
          },
          "named": false,
          "value": "INITIALLY"
        },
        {
          "type": "CHOICE",
          "members": [
            {
              "type": "ALIAS",
              "content": {
                "type": "PATTERN",
                "value": "[dD][eE][fF][eE][rR][rR][eE][dD]"
              },
              "named": false,
              "value": "DEFERRED"
            },
            {
              "type": "ALIAS",
              "content": {
                "type": "PATTERN",
                "value": "[iI][mM][mM][eE][dD][iI][aA][tT][eE]"
              },
              "named": false,
              "value": "IMMEDIATE"
            }
          ]
        }
      ]
    },
    "_table_constraint": {
      "type": "PREC_RIGHT",
      "value": 0,
      "content": {
        "type": "SEQ",
        "members": [
          {
            "type": "CHOICE",
            "members": [
              {
                "type": "SEQ",
                "members": [
                  {
                    "type": "ALIAS",
                    "content": {
                      "type": "PATTERN",
                      "value": "[cC][oO][nN][sS][tT][rR][aA][iI][nN][tT]"
                    },
                    "named": false,
                    "value": "CONSTRAINT"
                  },
                  {
                    "type": "FIELD",
                    "name": "name",
                    "content": {
                      "type": "SYMBOL",
                      "name": "_identifier"
                    }
                  }
                ]
              },
              {
                "type": "BLANK"
              }
            ]
          },
          {
            "type": "CHOICE",
            "members": [
              {
                "type": "ALIAS",
                "content": {
                  "type": "SYMBOL",
                  "name": "table_constraint_foreign_key"
                },
                "named": true,
                "value": "foreign_key"
              },
              {
                "type": "ALIAS",
                "content": {
                  "type": "SYMBOL",
                  "name": "table_constraint_unique"
                },
                "named": true,
                "value": "unique"
              },
              {
                "type": "ALIAS",
                "content": {
                  "type": "SYMBOL",
                  "name": "table_constraint_primary_key"
                },
                "named": true,
                "value": "primary_key"
              },
              {
                "type": "ALIAS",
                "content": {
                  "type": "SYMBOL",
                  "name": "table_constraint_check"
                },
                "named": true,
                "value": "check"
              },
              {
                "type": "ALIAS",
                "content": {
                  "type": "SYMBOL",
                  "name": "table_constraint_exclude"
                },
                "named": true,
                "value": "exclude"
              }
            ]
          },
          {
            "type": "CHOICE",
            "members": [
              {
                "type": "SYMBOL",
                "name": "mode"
              },
              {
                "type": "BLANK"
              }
            ]
          },
          {
            "type": "CHOICE",
            "members": [
              {
                "type": "SYMBOL",
                "name": "initial_mode"
              },
              {
                "type": "BLANK"
              }
            ]
          }
        ]
      }
    },
    "table_constraint_check": {
      "type": "SEQ",
      "members": [
        {
          "type": "ALIAS",
          "content": {
            "type": "PATTERN",
            "value": "[cC][hH][eE][cC][kK]"
          },
          "named": false,
          "value": "CHECK"
        },
        {
          "type": "SYMBOL",
          "name": "_expression"
        }
      ]
    },
    "op_class": {
      "type": "SYMBOL",
      "name": "_identifier"
    },
    "exclude_entry": {
      "type": "SEQ",
      "members": [
        {
          "type": "SYMBOL",
          "name": "_identifier"
        },
        {
          "type": "CHOICE",
          "members": [
            {
              "type": "SYMBOL",
              "name": "op_class"
            },
            {
              "type": "BLANK"
            }
          ]
        },
        {
          "type": "CHOICE",
          "members": [
            {
              "type": "SEQ",
              "members": [
                {
                  "type": "ALIAS",
                  "content": {
                    "type": "PATTERN",
                    "value": "[wW][iI][tT][hH]"
                  },
                  "named": false,
                  "value": "WITH"
                },
                {
                  "type": "SYMBOL",
                  "name": "binary_operator"
                }
              ]
            },
            {
              "type": "BLANK"
            }
          ]
        }
      ]
    },
    "table_constraint_exclude": {
      "type": "SEQ",
      "members": [
        {
          "type": "ALIAS",
          "content": {
            "type": "PATTERN",
            "value": "[eE][xX][cC][lL][uU][dD][eE]"
          },
          "named": false,
          "value": "EXCLUDE"
        },
        {
          "type": "CHOICE",
          "members": [
            {
              "type": "SEQ",
              "members": [
                {
                  "type": "ALIAS",
                  "content": {
                    "type": "PATTERN",
                    "value": "[uU][sS][iI][nN][gG]"
                  },
                  "named": false,
                  "value": "USING"
                },
                {
                  "type": "SYMBOL",
                  "name": "_identifier"
                }
              ]
            },
            {
              "type": "BLANK"
            }
          ]
        },
        {
          "type": "STRING",
          "value": "("
        },
        {
          "type": "SEQ",
          "members": [
            {
              "type": "SYMBOL",
              "name": "exclude_entry"
            },
            {
              "type": "REPEAT",
              "content": {
                "type": "SEQ",
                "members": [
                  {
                    "type": "STRING",
                    "value": ","
                  },
                  {
                    "type": "SYMBOL",
                    "name": "exclude_entry"
                  }
                ]
              }
            }
          ]
        },
        {
          "type": "STRING",
          "value": ")"
        }
      ]
    },
    "table_constraint_foreign_key": {
      "type": "SEQ",
      "members": [
        {
          "type": "ALIAS",
          "content": {
            "type": "SEQ",
            "members": [
              {
                "type": "PATTERN",
                "value": "[fF][oO][rR][eE][iI][gG][nN]"
              },
              {
                "type": "PATTERN",
                "value": "[kK][eE][yY]"
              }
            ]
          },
          "named": false,
          "value": "FOREIGN_KEY"
        },
        {
          "type": "STRING",
          "value": "("
        },
        {
          "type": "SEQ",
          "members": [
            {
              "type": "SYMBOL",
              "name": "identifier"
            },
            {
              "type": "REPEAT",
              "content": {
                "type": "SEQ",
                "members": [
                  {
                    "type": "STRING",
                    "value": ","
                  },
                  {
                    "type": "SYMBOL",
                    "name": "identifier"
                  }
                ]
              }
            }
          ]
        },
        {
          "type": "STRING",
          "value": ")"
        },
        {
          "type": "SYMBOL",
          "name": "references_constraint"
        }
      ]
    },
    "table_constraint_unique": {
      "type": "SEQ",
      "members": [
        {
          "type": "ALIAS",
          "content": {
            "type": "PATTERN",
            "value": "[uU][nN][iI][qQ][uU][eE]"
          },
          "named": false,
          "value": "UNIQUE"
        },
        {
          "type": "STRING",
          "value": "("
        },
        {
          "type": "SEQ",
          "members": [
            {
              "type": "SYMBOL",
              "name": "_identifier"
            },
            {
              "type": "REPEAT",
              "content": {
                "type": "SEQ",
                "members": [
                  {
                    "type": "STRING",
                    "value": ","
                  },
                  {
                    "type": "SYMBOL",
                    "name": "_identifier"
                  }
                ]
              }
            }
          ]
        },
        {
          "type": "STRING",
          "value": ")"
        }
      ]
    },
    "table_constraint_primary_key": {
      "type": "SEQ",
      "members": [
        {
          "type": "ALIAS",
          "content": {
            "type": "SEQ",
            "members": [
              {
                "type": "PATTERN",
                "value": "[pP][rR][iI][mM][aA][rR][yY]"
              },
              {
                "type": "PATTERN",
                "value": "[kK][eE][yY]"
              }
            ]
          },
          "named": false,
          "value": "PRIMARY_KEY"
        },
        {
          "type": "STRING",
          "value": "("
        },
        {
          "type": "SEQ",
          "members": [
            {
              "type": "SYMBOL",
              "name": "_identifier"
            },
            {
              "type": "REPEAT",
              "content": {
                "type": "SEQ",
                "members": [
                  {
                    "type": "STRING",
                    "value": ","
                  },
                  {
                    "type": "SYMBOL",
                    "name": "_identifier"
                  }
                ]
              }
            }
          ]
        },
        {
          "type": "STRING",
          "value": ")"
        }
      ]
    },
    "primary_key_constraint": {
      "type": "ALIAS",
      "content": {
        "type": "SEQ",
        "members": [
          {
            "type": "PATTERN",
            "value": "[pP][rR][iI][mM][aA][rR][yY]"
          },
          {
            "type": "PATTERN",
            "value": "[kK][eE][yY]"
          }
        ]
      },
      "named": false,
      "value": "PRIMARY_KEY"
    },
    "create_table_statement": {
      "type": "SEQ",
      "members": [
        {
          "type": "ALIAS",
          "content": {
            "type": "PATTERN",
            "value": "[cC][rR][eE][aA][tT][eE]"
          },
          "named": false,
          "value": "CREATE"
        },
        {
          "type": "CHOICE",
          "members": [
            {
              "type": "CHOICE",
              "members": [
                {
                  "type": "ALIAS",
                  "content": {
                    "type": "PATTERN",
                    "value": "[tT][eE][mM][pP][oO][rR][aA][rR][yY]"
                  },
                  "named": false,
                  "value": "TEMPORARY"
                },
                {
                  "type": "ALIAS",
                  "content": {
                    "type": "PATTERN",
                    "value": "[tT][eE][mM][pP]"
                  },
                  "named": false,
                  "value": "TEMP"
                }
              ]
            },
            {
              "type": "BLANK"
            }
          ]
        },
        {
          "type": "ALIAS",
          "content": {
            "type": "PATTERN",
            "value": "[tT][aA][bB][lL][eE]"
          },
          "named": false,
          "value": "TABLE"
        },
        {
          "type": "CHOICE",
          "members": [
            {
              "type": "ALIAS",
              "content": {
                "type": "SEQ",
                "members": [
                  {
                    "type": "PATTERN",
                    "value": "[iI][fF]"
                  },
                  {
                    "type": "PATTERN",
                    "value": "[nN][oO][tT]"
                  },
                  {
                    "type": "PATTERN",
                    "value": "[eE][xX][iI][sS][tT][sS]"
                  }
                ]
              },
              "named": false,
              "value": "IF_NOT_EXISTS"
            },
            {
              "type": "BLANK"
            }
          ]
        },
        {
          "type": "SYMBOL",
          "name": "_identifier"
        },
        {
<<<<<<< HEAD
          "type": "CHOICE",
          "members": [
            {
              "type": "SEQ",
              "members": [
                {
                  "type": "ALIAS",
                  "content": {
                    "type": "PATTERN",
                    "value": "[aA][sS]"
                  },
                  "named": false,
                  "value": "AS"
                },
                {
                  "type": "SYMBOL",
                  "name": "select_statement"
                }
              ]
            },
            {
              "type": "SYMBOL",
              "name": "table_parameters"
=======
          "type": "SYMBOL",
          "name": "table_parameters"
        },
        {
          "type": "CHOICE",
          "members": [
            {
              "type": "ALIAS",
              "content": {
                "type": "SEQ",
                "members": [
                  {
                    "type": "PATTERN",
                    "value": "[wW][iI][tT][hH][oO][uU][tT]"
                  },
                  {
                    "type": "PATTERN",
                    "value": "[oO][iI][dD][sS]"
                  }
                ]
              },
              "named": false,
              "value": "WITHOUT_OIDS"
            },
            {
              "type": "BLANK"
>>>>>>> 5340f94f
            }
          ]
        }
      ]
    },
    "using_clause": {
      "type": "SEQ",
      "members": [
        {
          "type": "ALIAS",
          "content": {
            "type": "PATTERN",
            "value": "[uU][sS][iI][nN][gG]"
          },
          "named": false,
          "value": "USING"
        },
        {
          "type": "FIELD",
          "name": "method",
          "content": {
            "type": "SYMBOL",
            "name": "identifier"
          }
        }
      ]
    },
    "index_table_parameters": {
      "type": "SEQ",
      "members": [
        {
          "type": "STRING",
          "value": "("
        },
        {
          "type": "SEQ",
          "members": [
            {
              "type": "SEQ",
              "members": [
                {
                  "type": "CHOICE",
                  "members": [
                    {
                      "type": "SYMBOL",
                      "name": "_expression"
                    },
                    {
                      "type": "SYMBOL",
                      "name": "ordered_expression"
                    }
                  ]
                },
                {
                  "type": "CHOICE",
                  "members": [
                    {
                      "type": "SYMBOL",
                      "name": "op_class"
                    },
                    {
                      "type": "BLANK"
                    }
                  ]
                }
              ]
            },
            {
              "type": "REPEAT",
              "content": {
                "type": "SEQ",
                "members": [
                  {
                    "type": "STRING",
                    "value": ","
                  },
                  {
                    "type": "SEQ",
                    "members": [
                      {
                        "type": "CHOICE",
                        "members": [
                          {
                            "type": "SYMBOL",
                            "name": "_expression"
                          },
                          {
                            "type": "SYMBOL",
                            "name": "ordered_expression"
                          }
                        ]
                      },
                      {
                        "type": "CHOICE",
                        "members": [
                          {
                            "type": "SYMBOL",
                            "name": "op_class"
                          },
                          {
                            "type": "BLANK"
                          }
                        ]
                      }
                    ]
                  }
                ]
              }
            }
          ]
        },
        {
          "type": "STRING",
          "value": ")"
        }
      ]
    },
    "_select_statement": {
      "type": "SEQ",
      "members": [
        {
          "type": "SYMBOL",
          "name": "select_clause"
        },
        {
          "type": "CHOICE",
          "members": [
            {
              "type": "SYMBOL",
              "name": "from_clause"
            },
            {
              "type": "BLANK"
            }
          ]
        },
        {
          "type": "CHOICE",
          "members": [
            {
              "type": "REPEAT",
              "content": {
                "type": "SYMBOL",
                "name": "join_clause"
              }
            },
            {
              "type": "BLANK"
            }
          ]
        },
        {
          "type": "CHOICE",
          "members": [
            {
              "type": "SYMBOL",
              "name": "where_clause"
            },
            {
              "type": "BLANK"
            }
          ]
        },
        {
          "type": "CHOICE",
          "members": [
            {
              "type": "SYMBOL",
              "name": "group_by_clause"
            },
            {
              "type": "BLANK"
            }
          ]
        },
        {
          "type": "CHOICE",
          "members": [
            {
              "type": "SYMBOL",
              "name": "order_by_clause"
            },
            {
              "type": "BLANK"
            }
          ]
        },
        {
          "type": "CHOICE",
          "members": [
            {
              "type": "SYMBOL",
              "name": "limit_clause"
            },
            {
              "type": "BLANK"
            }
          ]
        }
      ]
    },
    "group_by_clause_body": {
      "type": "SEQ",
      "members": [
        {
          "type": "SYMBOL",
          "name": "_expression"
        },
        {
          "type": "REPEAT",
          "content": {
            "type": "SEQ",
            "members": [
              {
                "type": "STRING",
                "value": ","
              },
              {
                "type": "SYMBOL",
                "name": "_expression"
              }
            ]
          }
        }
      ]
    },
    "group_by_clause": {
      "type": "SEQ",
      "members": [
        {
          "type": "ALIAS",
          "content": {
            "type": "SEQ",
            "members": [
              {
                "type": "PATTERN",
                "value": "[gG][rR][oO][uU][pP]"
              },
              {
                "type": "PATTERN",
                "value": "[bB][yY]"
              }
            ]
          },
          "named": false,
          "value": "GROUP_BY"
        },
        {
          "type": "SYMBOL",
          "name": "group_by_clause_body"
        }
      ]
    },
    "order_by_clause_body": {
      "type": "SEQ",
      "members": [
        {
          "type": "SYMBOL",
          "name": "_expression"
        },
        {
          "type": "REPEAT",
          "content": {
            "type": "SEQ",
            "members": [
              {
                "type": "STRING",
                "value": ","
              },
              {
                "type": "SYMBOL",
                "name": "_expression"
              }
            ]
          }
        }
      ]
    },
    "order_by_clause": {
      "type": "SEQ",
      "members": [
        {
          "type": "ALIAS",
          "content": {
            "type": "SEQ",
            "members": [
              {
                "type": "PATTERN",
                "value": "[oO][rR][dD][eE][rR]"
              },
              {
                "type": "PATTERN",
                "value": "[bB][yY]"
              }
            ]
          },
          "named": false,
          "value": "ORDER_BY"
        },
        {
          "type": "SYMBOL",
          "name": "order_by_clause_body"
        },
        {
          "type": "CHOICE",
          "members": [
            {
              "type": "FIELD",
              "name": "order",
              "content": {
                "type": "CHOICE",
                "members": [
                  {
                    "type": "ALIAS",
                    "content": {
                      "type": "PATTERN",
                      "value": "[aA][sS][cC]"
                    },
                    "named": false,
                    "value": "ASC"
                  },
                  {
                    "type": "ALIAS",
                    "content": {
                      "type": "PATTERN",
                      "value": "[dD][eE][sS][cC]"
                    },
                    "named": false,
                    "value": "DESC"
                  }
                ]
              }
            },
            {
              "type": "BLANK"
            }
          ]
        }
      ]
    },
    "limit_clause": {
      "type": "SEQ",
      "members": [
        {
          "type": "ALIAS",
          "content": {
            "type": "PATTERN",
            "value": "[lL][iI][mM][iI][tT]"
          },
          "named": false,
          "value": "LIMIT"
        },
        {
          "type": "SYMBOL",
          "name": "number"
        },
        {
          "type": "CHOICE",
          "members": [
            {
              "type": "SEQ",
              "members": [
                {
                  "type": "CHOICE",
                  "members": [
                    {
                      "type": "ALIAS",
                      "content": {
                        "type": "PATTERN",
                        "value": "[oO][fF][fF][sS][eE][tT]"
                      },
                      "named": false,
                      "value": "OFFSET"
                    },
                    {
                      "type": "STRING",
                      "value": ","
                    }
                  ]
                },
                {
                  "type": "SYMBOL",
                  "name": "number"
                }
              ]
            },
            {
              "type": "BLANK"
            }
          ]
        }
      ]
    },
    "where_clause": {
      "type": "SEQ",
      "members": [
        {
          "type": "ALIAS",
          "content": {
            "type": "PATTERN",
            "value": "[wW][hH][eE][rR][eE]"
          },
          "named": false,
          "value": "WHERE"
        },
        {
          "type": "SYMBOL",
          "name": "_expression"
        }
      ]
    },
    "_aliased_expression": {
      "type": "SEQ",
      "members": [
        {
          "type": "SYMBOL",
          "name": "_expression"
        },
        {
          "type": "CHOICE",
          "members": [
            {
              "type": "ALIAS",
              "content": {
                "type": "PATTERN",
                "value": "[aA][sS]"
              },
              "named": false,
              "value": "AS"
            },
            {
              "type": "BLANK"
            }
          ]
        },
        {
          "type": "SYMBOL",
          "name": "identifier"
        }
      ]
    },
    "_aliasable_expression": {
      "type": "PREC_RIGHT",
      "value": 0,
      "content": {
        "type": "CHOICE",
        "members": [
          {
            "type": "SYMBOL",
            "name": "_expression"
          },
          {
            "type": "ALIAS",
            "content": {
              "type": "SYMBOL",
              "name": "_aliased_expression"
            },
            "named": true,
            "value": "alias"
          }
        ]
      }
    },
    "select_clause_body": {
      "type": "SEQ",
      "members": [
        {
          "type": "SEQ",
          "members": [
            {
              "type": "SYMBOL",
              "name": "_aliasable_expression"
            },
            {
              "type": "CHOICE",
              "members": [
                {
                  "type": "SEQ",
                  "members": [
                    {
                      "type": "ALIAS",
                      "content": {
                        "type": "PATTERN",
                        "value": "[iI][nN][tT][oO]"
                      },
                      "named": false,
                      "value": "INTO"
                    },
                    {
                      "type": "FIELD",
                      "name": "into",
                      "content": {
                        "type": "SYMBOL",
                        "name": "identifier"
                      }
                    }
                  ]
                },
                {
                  "type": "BLANK"
                }
              ]
            }
          ]
        },
        {
          "type": "REPEAT",
          "content": {
            "type": "SEQ",
            "members": [
              {
                "type": "STRING",
                "value": ","
              },
              {
                "type": "SEQ",
                "members": [
                  {
                    "type": "SYMBOL",
                    "name": "_aliasable_expression"
                  },
                  {
                    "type": "CHOICE",
                    "members": [
                      {
                        "type": "SEQ",
                        "members": [
                          {
                            "type": "ALIAS",
                            "content": {
                              "type": "PATTERN",
                              "value": "[iI][nN][tT][oO]"
                            },
                            "named": false,
                            "value": "INTO"
                          },
                          {
                            "type": "FIELD",
                            "name": "into",
                            "content": {
                              "type": "SYMBOL",
                              "name": "identifier"
                            }
                          }
                        ]
                      },
                      {
                        "type": "BLANK"
                      }
                    ]
                  }
                ]
              }
            ]
          }
        }
      ]
    },
    "select_clause": {
      "type": "PREC_RIGHT",
      "value": 0,
      "content": {
        "type": "SEQ",
        "members": [
          {
            "type": "ALIAS",
            "content": {
              "type": "PATTERN",
              "value": "[sS][eE][lL][eE][cC][tT]"
            },
            "named": false,
            "value": "SELECT"
          },
          {
            "type": "CHOICE",
            "members": [
              {
                "type": "SYMBOL",
                "name": "select_clause_body"
              },
              {
                "type": "BLANK"
              }
            ]
          }
        ]
      }
    },
    "from_clause": {
      "type": "SEQ",
      "members": [
        {
          "type": "ALIAS",
          "content": {
            "type": "PATTERN",
            "value": "[fF][rR][oO][mM]"
          },
          "named": false,
          "value": "FROM"
        },
        {
          "type": "SEQ",
          "members": [
            {
              "type": "SYMBOL",
              "name": "_aliasable_expression"
            },
            {
              "type": "REPEAT",
              "content": {
                "type": "SEQ",
                "members": [
                  {
                    "type": "STRING",
                    "value": ","
                  },
                  {
                    "type": "SYMBOL",
                    "name": "_aliasable_expression"
                  }
                ]
              }
            }
          ]
        }
      ]
    },
    "join_type": {
      "type": "SEQ",
      "members": [
        {
          "type": "CHOICE",
          "members": [
            {
              "type": "ALIAS",
              "content": {
                "type": "PATTERN",
                "value": "[iI][nN][nN][eE][rR]"
              },
              "named": false,
              "value": "INNER"
            },
            {
              "type": "SEQ",
              "members": [
                {
                  "type": "CHOICE",
                  "members": [
                    {
                      "type": "ALIAS",
                      "content": {
                        "type": "PATTERN",
                        "value": "[lL][eE][fF][tT]"
                      },
                      "named": false,
                      "value": "LEFT"
                    },
                    {
                      "type": "ALIAS",
                      "content": {
                        "type": "PATTERN",
                        "value": "[rR][iI][gG][hH][tT]"
                      },
                      "named": false,
                      "value": "RIGHT"
                    },
                    {
                      "type": "ALIAS",
                      "content": {
                        "type": "PATTERN",
                        "value": "[fF][uU][lL][lL]"
                      },
                      "named": false,
                      "value": "FULL"
                    }
                  ]
                },
                {
                  "type": "CHOICE",
                  "members": [
                    {
                      "type": "ALIAS",
                      "content": {
                        "type": "PATTERN",
                        "value": "[oO][uU][tT][eE][rR]"
                      },
                      "named": false,
                      "value": "OUTER"
                    },
                    {
                      "type": "BLANK"
                    }
                  ]
                }
              ]
            }
          ]
        }
      ]
    },
    "join_clause": {
      "type": "SEQ",
      "members": [
        {
          "type": "CHOICE",
          "members": [
            {
              "type": "SYMBOL",
              "name": "join_type"
            },
            {
              "type": "BLANK"
            }
          ]
        },
        {
          "type": "ALIAS",
          "content": {
            "type": "PATTERN",
            "value": "[jJ][oO][iI][nN]"
          },
          "named": false,
          "value": "JOIN"
        },
        {
          "type": "SYMBOL",
          "name": "_aliasable_expression"
        },
        {
          "type": "ALIAS",
          "content": {
            "type": "PATTERN",
            "value": "[oO][nN]"
          },
          "named": false,
          "value": "ON"
        },
        {
          "type": "SYMBOL",
          "name": "_expression"
        }
      ]
    },
    "select_subexpression": {
      "type": "PREC",
      "value": 1,
      "content": {
        "type": "SEQ",
        "members": [
          {
            "type": "CHOICE",
            "members": [
              {
                "type": "ALIAS",
                "content": {
                  "type": "PATTERN",
                  "value": "[lL][aA][tT][eE][rR][aA][lL]"
                },
                "named": false,
                "value": "LATERAL"
              },
              {
                "type": "BLANK"
              }
            ]
          },
          {
            "type": "STRING",
            "value": "("
          },
          {
            "type": "SYMBOL",
            "name": "select_statement"
          },
          {
            "type": "STRING",
            "value": ")"
          }
        ]
      }
    },
    "_update_statement": {
      "type": "SEQ",
      "members": [
        {
          "type": "ALIAS",
          "content": {
            "type": "PATTERN",
            "value": "[uU][pP][dD][aA][tT][eE]"
          },
          "named": false,
          "value": "UPDATE"
        },
        {
          "type": "SYMBOL",
          "name": "identifier"
        },
        {
          "type": "SYMBOL",
          "name": "set_clause"
        },
        {
          "type": "CHOICE",
          "members": [
            {
              "type": "SYMBOL",
              "name": "from_clause"
            },
            {
              "type": "BLANK"
            }
          ]
        },
        {
          "type": "CHOICE",
          "members": [
            {
              "type": "SYMBOL",
              "name": "where_clause"
            },
            {
              "type": "BLANK"
            }
          ]
        }
      ]
    },
    "set_clause": {
      "type": "SEQ",
      "members": [
        {
          "type": "ALIAS",
          "content": {
            "type": "PATTERN",
            "value": "[sS][eE][tT]"
          },
          "named": false,
          "value": "SET"
        },
        {
          "type": "SYMBOL",
          "name": "set_clause_body"
        }
      ]
    },
    "set_clause_body": {
      "type": "SEQ",
      "members": [
        {
          "type": "SEQ",
          "members": [
            {
              "type": "SYMBOL",
              "name": "assigment_expression"
            },
            {
              "type": "REPEAT",
              "content": {
                "type": "SEQ",
                "members": [
                  {
                    "type": "STRING",
                    "value": ","
                  },
                  {
                    "type": "SYMBOL",
                    "name": "assigment_expression"
                  }
                ]
              }
            }
          ]
        }
      ]
    },
    "assigment_expression": {
      "type": "SEQ",
      "members": [
        {
          "type": "SYMBOL",
          "name": "identifier"
        },
        {
          "type": "STRING",
          "value": "="
        },
        {
          "type": "SYMBOL",
          "name": "_expression"
        }
      ]
    },
    "values_clause": {
      "type": "SEQ",
      "members": [
        {
          "type": "ALIAS",
          "content": {
            "type": "PATTERN",
            "value": "[vV][aA][lL][uU][eE][sS]"
          },
          "named": false,
          "value": "VALUES"
        },
        {
          "type": "STRING",
          "value": "("
        },
        {
          "type": "SYMBOL",
          "name": "values_clause_body"
        },
        {
          "type": "STRING",
          "value": ")"
        }
      ]
    },
    "values_clause_body": {
      "type": "SEQ",
      "members": [
        {
          "type": "SYMBOL",
          "name": "_expression"
        },
        {
          "type": "REPEAT",
          "content": {
            "type": "SEQ",
            "members": [
              {
                "type": "STRING",
                "value": ","
              },
              {
                "type": "SYMBOL",
                "name": "_expression"
              }
            ]
          }
        }
      ]
    },
    "_delete_statement": {
      "type": "SEQ",
      "members": [
        {
          "type": "ALIAS",
          "content": {
            "type": "PATTERN",
            "value": "[dD][eE][lL][eE][tT][eE]"
          },
          "named": false,
          "value": "DELETE"
        },
        {
          "type": "SYMBOL",
          "name": "from_clause"
        },
        {
          "type": "CHOICE",
          "members": [
            {
              "type": "SEQ",
              "members": [
                {
                  "type": "STRING",
                  "value": "("
                },
                {
                  "type": "SEQ",
                  "members": [
                    {
                      "type": "SYMBOL",
                      "name": "_identifier"
                    },
                    {
                      "type": "REPEAT",
                      "content": {
                        "type": "SEQ",
                        "members": [
                          {
                            "type": "STRING",
                            "value": ","
                          },
                          {
                            "type": "SYMBOL",
                            "name": "_identifier"
                          }
                        ]
                      }
                    }
                  ]
                },
                {
                  "type": "STRING",
                  "value": ")"
                }
              ]
            },
            {
              "type": "BLANK"
            }
          ]
        },
        {
          "type": "CHOICE",
          "members": [
            {
              "type": "SYMBOL",
              "name": "where_clause"
            },
            {
              "type": "BLANK"
            }
          ]
        }
      ]
    },
    "conditional_expression": {
      "type": "SEQ",
      "members": [
        {
          "type": "ALIAS",
          "content": {
            "type": "PATTERN",
            "value": "[cC][aA][sS][eE]"
          },
          "named": false,
          "value": "CASE"
        },
        {
          "type": "REPEAT1",
          "content": {
            "type": "SEQ",
            "members": [
              {
                "type": "ALIAS",
                "content": {
                  "type": "PATTERN",
                  "value": "[wW][hH][eE][nN]"
                },
                "named": false,
                "value": "WHEN"
              },
              {
                "type": "SYMBOL",
                "name": "_expression"
              },
              {
                "type": "ALIAS",
                "content": {
                  "type": "PATTERN",
                  "value": "[tT][hH][eE][nN]"
                },
                "named": false,
                "value": "THEN"
              },
              {
                "type": "SYMBOL",
                "name": "_expression"
              }
            ]
          }
        },
        {
          "type": "CHOICE",
          "members": [
            {
              "type": "SEQ",
              "members": [
                {
                  "type": "ALIAS",
                  "content": {
                    "type": "PATTERN",
                    "value": "[eE][lL][sS][eE]"
                  },
                  "named": false,
                  "value": "ELSE"
                },
                {
                  "type": "SYMBOL",
                  "name": "_expression"
                }
              ]
            },
            {
              "type": "BLANK"
            }
          ]
        },
        {
          "type": "ALIAS",
          "content": {
            "type": "PATTERN",
            "value": "[eE][nN][dD]"
          },
          "named": false,
          "value": "END"
        }
      ]
    },
    "in_expression": {
      "type": "PREC_LEFT",
      "value": 3,
      "content": {
        "type": "SEQ",
        "members": [
          {
            "type": "SYMBOL",
            "name": "_expression"
          },
          {
            "type": "CHOICE",
            "members": [
              {
                "type": "ALIAS",
                "content": {
                  "type": "PATTERN",
                  "value": "[nN][oO][tT]"
                },
                "named": false,
                "value": "NOT"
              },
              {
                "type": "BLANK"
              }
            ]
          },
          {
            "type": "ALIAS",
            "content": {
              "type": "PATTERN",
              "value": "[iI][nN]"
            },
            "named": false,
            "value": "IN"
          },
          {
            "type": "SYMBOL",
            "name": "tuple"
          }
        ]
      }
    },
    "tuple": {
      "type": "SEQ",
      "members": [
        {
          "type": "STRING",
          "value": "("
        },
        {
          "type": "FIELD",
          "name": "elements",
          "content": {
            "type": "SEQ",
            "members": [
              {
                "type": "SYMBOL",
                "name": "_expression"
              },
              {
                "type": "REPEAT",
                "content": {
                  "type": "SEQ",
                  "members": [
                    {
                      "type": "STRING",
                      "value": ","
                    },
                    {
                      "type": "SYMBOL",
                      "name": "_expression"
                    }
                  ]
                }
              }
            ]
          }
        },
        {
          "type": "STRING",
          "value": ")"
        }
      ]
    },
    "references_constraint": {
      "type": "SEQ",
      "members": [
        {
          "type": "ALIAS",
          "content": {
            "type": "PATTERN",
            "value": "[rR][eE][fF][eE][rR][eE][nN][cC][eE][sS]"
          },
          "named": false,
          "value": "REFERENCES"
        },
        {
          "type": "SYMBOL",
          "name": "_identifier"
        },
        {
          "type": "CHOICE",
          "members": [
            {
              "type": "SEQ",
              "members": [
                {
                  "type": "STRING",
                  "value": "("
                },
                {
                  "type": "SEQ",
                  "members": [
                    {
                      "type": "SYMBOL",
                      "name": "identifier"
                    },
                    {
                      "type": "REPEAT",
                      "content": {
                        "type": "SEQ",
                        "members": [
                          {
                            "type": "STRING",
                            "value": ","
                          },
                          {
                            "type": "SYMBOL",
                            "name": "identifier"
                          }
                        ]
                      }
                    }
                  ]
                },
                {
                  "type": "STRING",
                  "value": ")"
                }
              ]
            },
            {
              "type": "BLANK"
            }
          ]
        },
        {
          "type": "REPEAT",
          "content": {
            "type": "CHOICE",
            "members": [
              {
                "type": "SYMBOL",
                "name": "on_update_action"
              },
              {
                "type": "SYMBOL",
                "name": "on_delete_action"
              }
            ]
          }
        }
      ]
    },
    "on_update_action": {
      "type": "SEQ",
      "members": [
        {
          "type": "ALIAS",
          "content": {
            "type": "SEQ",
            "members": [
              {
                "type": "PATTERN",
                "value": "[oO][nN]"
              },
              {
                "type": "PATTERN",
                "value": "[uU][pP][dD][aA][tT][eE]"
              }
            ]
          },
          "named": false,
          "value": "ON_UPDATE"
        },
        {
          "type": "FIELD",
          "name": "action",
          "content": {
            "type": "SYMBOL",
            "name": "_constraint_action"
          }
        }
      ]
    },
    "on_delete_action": {
      "type": "SEQ",
      "members": [
        {
          "type": "ALIAS",
          "content": {
            "type": "SEQ",
            "members": [
              {
                "type": "PATTERN",
                "value": "[oO][nN]"
              },
              {
                "type": "PATTERN",
                "value": "[dD][eE][lL][eE][tT][eE]"
              }
            ]
          },
          "named": false,
          "value": "ON_DELETE"
        },
        {
          "type": "FIELD",
          "name": "action",
          "content": {
            "type": "SYMBOL",
            "name": "_constraint_action"
          }
        }
      ]
    },
    "_constraint_action": {
      "type": "CHOICE",
      "members": [
        {
          "type": "ALIAS",
          "content": {
            "type": "PATTERN",
            "value": "[rR][eE][sS][tT][rR][iI][cC][tT]"
          },
          "named": false,
          "value": "RESTRICT"
        },
        {
          "type": "ALIAS",
          "content": {
            "type": "PATTERN",
            "value": "[cC][aA][sS][cC][aA][dD][eE]"
          },
          "named": false,
          "value": "CASCADE"
        },
        {
          "type": "ALIAS",
          "content": {
            "type": "SEQ",
            "members": [
              {
                "type": "PATTERN",
                "value": "[sS][eE][tT]"
              },
              {
                "type": "PATTERN",
                "value": "[nN][uU][lL][lL]"
              }
            ]
          },
          "named": false,
          "value": "SET_NULL"
        }
      ]
    },
    "unique_constraint": {
      "type": "ALIAS",
      "content": {
        "type": "PATTERN",
        "value": "[uU][nN][iI][qQ][uU][eE]"
      },
      "named": false,
      "value": "UNIQUE"
    },
    "null_constraint": {
      "type": "SEQ",
      "members": [
        {
          "type": "CHOICE",
          "members": [
            {
              "type": "ALIAS",
              "content": {
                "type": "PATTERN",
                "value": "[nN][oO][tT]"
              },
              "named": false,
              "value": "NOT"
            },
            {
              "type": "BLANK"
            }
          ]
        },
        {
          "type": "SYMBOL",
          "name": "NULL"
        }
      ]
    },
    "check_constraint": {
      "type": "SEQ",
      "members": [
        {
          "type": "ALIAS",
          "content": {
            "type": "PATTERN",
            "value": "[cC][hH][eE][cC][kK]"
          },
          "named": false,
          "value": "CHECK"
        },
        {
          "type": "SYMBOL",
          "name": "_expression"
        }
      ]
    },
    "_constraint": {
      "type": "SEQ",
      "members": [
        {
          "type": "CHOICE",
          "members": [
            {
              "type": "SYMBOL",
              "name": "null_constraint"
            },
            {
              "type": "SYMBOL",
              "name": "check_constraint"
            }
          ]
        },
        {
          "type": "CHOICE",
          "members": [
            {
              "type": "SYMBOL",
              "name": "check_constraint"
            },
            {
              "type": "BLANK"
            }
          ]
        }
      ]
    },
    "parameter": {
      "type": "SEQ",
      "members": [
        {
          "type": "SYMBOL",
          "name": "identifier"
        },
        {
          "type": "CHOICE",
          "members": [
            {
              "type": "SYMBOL",
              "name": "_type"
            },
            {
              "type": "SYMBOL",
              "name": "constrained_type"
            }
          ]
        }
      ]
    },
    "parameters": {
      "type": "SEQ",
      "members": [
        {
          "type": "STRING",
          "value": "("
        },
        {
          "type": "SEQ",
          "members": [
            {
              "type": "SYMBOL",
              "name": "parameter"
            },
            {
              "type": "REPEAT",
              "content": {
                "type": "SEQ",
                "members": [
                  {
                    "type": "STRING",
                    "value": ","
                  },
                  {
                    "type": "SYMBOL",
                    "name": "parameter"
                  }
                ]
              }
            }
          ]
        },
        {
          "type": "STRING",
          "value": ")"
        }
      ]
    },
    "function_call": {
      "type": "SEQ",
      "members": [
        {
          "type": "FIELD",
          "name": "function",
          "content": {
            "type": "SYMBOL",
            "name": "_identifier"
          }
        },
        {
          "type": "STRING",
          "value": "("
        },
        {
          "type": "CHOICE",
          "members": [
            {
              "type": "FIELD",
              "name": "arguments",
              "content": {
                "type": "SEQ",
                "members": [
                  {
                    "type": "SYMBOL",
                    "name": "_expression"
                  },
                  {
                    "type": "REPEAT",
                    "content": {
                      "type": "SEQ",
                      "members": [
                        {
                          "type": "STRING",
                          "value": ","
                        },
                        {
                          "type": "SYMBOL",
                          "name": "_expression"
                        }
                      ]
                    }
                  }
                ]
              }
            },
            {
              "type": "BLANK"
            }
          ]
        },
        {
          "type": "STRING",
          "value": ")"
        }
      ]
    },
    "_parenthesized_expression": {
      "type": "SEQ",
      "members": [
        {
          "type": "STRING",
          "value": "("
        },
        {
          "type": "SYMBOL",
          "name": "_expression"
        },
        {
          "type": "STRING",
          "value": ")"
        }
      ]
    },
    "is_expression": {
      "type": "PREC_LEFT",
      "value": 3,
      "content": {
        "type": "SEQ",
        "members": [
          {
            "type": "SYMBOL",
            "name": "_expression"
          },
          {
            "type": "ALIAS",
            "content": {
              "type": "PATTERN",
              "value": "[iI][sS]"
            },
            "named": false,
            "value": "IS"
          },
          {
            "type": "CHOICE",
            "members": [
              {
                "type": "ALIAS",
                "content": {
                  "type": "PATTERN",
                  "value": "[nN][oO][tT]"
                },
                "named": false,
                "value": "NOT"
              },
              {
                "type": "BLANK"
              }
            ]
          },
          {
            "type": "CHOICE",
            "members": [
              {
                "type": "SYMBOL",
                "name": "NULL"
              },
              {
                "type": "SYMBOL",
                "name": "TRUE"
              },
              {
                "type": "SYMBOL",
                "name": "FALSE"
              },
              {
                "type": "SYMBOL",
                "name": "distinct_from"
              }
            ]
          }
        ]
      }
    },
    "distinct_from": {
      "type": "PREC_LEFT",
      "value": 0,
      "content": {
        "type": "SEQ",
        "members": [
          {
            "type": "ALIAS",
            "content": {
              "type": "SEQ",
              "members": [
                {
                  "type": "PATTERN",
                  "value": "[dD][iI][sS][tT][iI][nN][cC][tT]"
                },
                {
                  "type": "PATTERN",
                  "value": "[fF][rR][oO][mM]"
                }
              ]
            },
            "named": false,
            "value": "DISTINCT_FROM"
          },
          {
            "type": "SYMBOL",
            "name": "_expression"
          }
        ]
      }
    },
    "boolean_expression": {
      "type": "CHOICE",
      "members": [
        {
          "type": "PREC_LEFT",
          "value": 7,
          "content": {
            "type": "SEQ",
            "members": [
              {
                "type": "ALIAS",
                "content": {
                  "type": "PATTERN",
                  "value": "[nN][oO][tT]"
                },
                "named": false,
                "value": "NOT"
              },
              {
                "type": "SYMBOL",
                "name": "_expression"
              }
            ]
          }
        },
        {
          "type": "PREC_LEFT",
          "value": 2,
          "content": {
            "type": "SEQ",
            "members": [
              {
                "type": "SYMBOL",
                "name": "_expression"
              },
              {
                "type": "ALIAS",
                "content": {
                  "type": "PATTERN",
                  "value": "[aA][nN][dD]"
                },
                "named": false,
                "value": "AND"
              },
              {
                "type": "SYMBOL",
                "name": "_expression"
              }
            ]
          }
        },
        {
          "type": "PREC_LEFT",
          "value": 1,
          "content": {
            "type": "SEQ",
            "members": [
              {
                "type": "SYMBOL",
                "name": "_expression"
              },
              {
                "type": "ALIAS",
                "content": {
                  "type": "PATTERN",
                  "value": "[oO][rR]"
                },
                "named": false,
                "value": "OR"
              },
              {
                "type": "SYMBOL",
                "name": "_expression"
              }
            ]
          }
        }
      ]
    },
    "at_time_zone_expression": {
      "type": "PREC_LEFT",
      "value": 8,
      "content": {
        "type": "SEQ",
        "members": [
          {
            "type": "SYMBOL",
            "name": "_expression"
          },
          {
            "type": "ALIAS",
            "content": {
              "type": "SEQ",
              "members": [
                {
                  "type": "PATTERN",
                  "value": "[aA][tT]"
                },
                {
                  "type": "PATTERN",
                  "value": "[tT][iI][mM][eE]"
                },
                {
                  "type": "PATTERN",
                  "value": "[zZ][oO][nN][eE]"
                }
              ]
            },
            "named": false,
            "value": "AT_TIME_ZONE"
          },
          {
            "type": "SYMBOL",
            "name": "_expression"
          }
        ]
      }
    },
    "NULL": {
      "type": "ALIAS",
      "content": {
        "type": "PATTERN",
        "value": "[nN][uU][lL][lL]"
      },
      "named": false,
      "value": "NULL"
    },
    "TRUE": {
      "type": "ALIAS",
      "content": {
        "type": "PATTERN",
        "value": "[tT][rR][uU][eE]"
      },
      "named": false,
      "value": "TRUE"
    },
    "FALSE": {
      "type": "ALIAS",
      "content": {
        "type": "PATTERN",
        "value": "[fF][aA][lL][sS][eE]"
      },
      "named": false,
      "value": "FALSE"
    },
    "number": {
      "type": "PATTERN",
      "value": "\\d+"
    },
    "_unquoted_identifier": {
      "type": "PATTERN",
      "value": "[a-zA-Z0-9_]+"
    },
    "_quoted_identifier": {
      "type": "CHOICE",
      "members": [
        {
          "type": "SEQ",
          "members": [
            {
              "type": "STRING",
              "value": "`"
            },
            {
              "type": "FIELD",
              "name": "name",
              "content": {
                "type": "PATTERN",
                "value": "[^`]*"
              }
            },
            {
              "type": "STRING",
              "value": "`"
            }
          ]
        },
        {
          "type": "SEQ",
          "members": [
            {
              "type": "STRING",
              "value": "\""
            },
            {
              "type": "FIELD",
              "name": "name",
              "content": {
                "type": "PATTERN",
                "value": "(\"\"|[^\"])*"
              }
            },
            {
              "type": "STRING",
              "value": "\""
            }
          ]
        }
      ]
    },
    "identifier": {
      "type": "CHOICE",
      "members": [
        {
          "type": "SYMBOL",
          "name": "_unquoted_identifier"
        },
        {
          "type": "SYMBOL",
          "name": "_quoted_identifier"
        }
      ]
    },
    "dotted_name": {
      "type": "PREC_LEFT",
      "value": 8,
      "content": {
        "type": "SEQ",
        "members": [
          {
            "type": "SYMBOL",
            "name": "identifier"
          },
          {
            "type": "REPEAT1",
            "content": {
              "type": "SEQ",
              "members": [
                {
                  "type": "STRING",
                  "value": "."
                },
                {
                  "type": "SYMBOL",
                  "name": "identifier"
                }
              ]
            }
          }
        ]
      }
    },
    "_identifier": {
      "type": "CHOICE",
      "members": [
        {
          "type": "SYMBOL",
          "name": "identifier"
        },
        {
          "type": "SYMBOL",
          "name": "dotted_name"
        }
      ]
    },
    "string": {
      "type": "CHOICE",
      "members": [
        {
          "type": "SEQ",
          "members": [
            {
              "type": "STRING",
              "value": "'"
            },
            {
              "type": "FIELD",
              "name": "content",
              "content": {
                "type": "ALIAS",
                "content": {
                  "type": "PATTERN",
                  "value": "(''|[^'])*"
                },
                "named": true,
                "value": "content"
              }
            },
            {
              "type": "STRING",
              "value": "'"
            }
          ]
        },
        {
          "type": "SEQ",
          "members": [
            {
              "type": "SYMBOL",
              "name": "_dollar_quoted_string_tag"
            },
            {
              "type": "FIELD",
              "name": "content",
              "content": {
                "type": "ALIAS",
                "content": {
                  "type": "SYMBOL",
                  "name": "_dollar_quoted_string_content"
                },
                "named": true,
                "value": "content"
              }
            },
            {
              "type": "SYMBOL",
              "name": "_dollar_quoted_string_end_tag"
            }
          ]
        }
      ]
    },
    "json_access": {
      "type": "SEQ",
      "members": [
        {
          "type": "SYMBOL",
          "name": "_expression"
        },
        {
          "type": "CHOICE",
          "members": [
            {
              "type": "STRING",
              "value": "->"
            },
            {
              "type": "STRING",
              "value": "->>"
            },
            {
              "type": "STRING",
              "value": "#>"
            },
            {
              "type": "STRING",
              "value": "#>>"
            }
          ]
        },
        {
          "type": "CHOICE",
          "members": [
            {
              "type": "SYMBOL",
              "name": "string"
            },
            {
              "type": "SYMBOL",
              "name": "number"
            }
          ]
        }
      ]
    },
    "ordered_expression": {
      "type": "SEQ",
      "members": [
        {
          "type": "SYMBOL",
          "name": "_expression"
        },
        {
          "type": "FIELD",
          "name": "order",
          "content": {
            "type": "CHOICE",
            "members": [
              {
                "type": "ALIAS",
                "content": {
                  "type": "PATTERN",
                  "value": "[aA][sS][cC]"
                },
                "named": false,
                "value": "ASC"
              },
              {
                "type": "ALIAS",
                "content": {
                  "type": "PATTERN",
                  "value": "[dD][eE][sS][cC]"
                },
                "named": false,
                "value": "DESC"
              }
            ]
          }
        }
      ]
    },
    "type": {
      "type": "PREC_RIGHT",
      "value": 0,
      "content": {
        "type": "SEQ",
        "members": [
          {
            "type": "SYMBOL",
            "name": "_identifier"
          },
          {
            "type": "CHOICE",
            "members": [
              {
                "type": "ALIAS",
                "content": {
                  "type": "PATTERN",
                  "value": "[vV][aA][rR][yY][iI][nN][gG]"
                },
                "named": false,
                "value": "VARYING"
              },
              {
                "type": "BLANK"
              }
            ]
          },
          {
            "type": "CHOICE",
            "members": [
              {
                "type": "ALIAS",
                "content": {
                  "type": "PATTERN",
                  "value": "[pP][rR][eE][cC][iI][sS][iI][oO][nN]"
                },
                "named": false,
                "value": "PRECISION"
              },
              {
                "type": "BLANK"
              }
            ]
          },
          {
            "type": "CHOICE",
            "members": [
              {
                "type": "SEQ",
                "members": [
                  {
                    "type": "STRING",
                    "value": "("
                  },
                  {
                    "type": "SEQ",
                    "members": [
                      {
                        "type": "SYMBOL",
                        "name": "number"
                      },
                      {
                        "type": "REPEAT",
                        "content": {
                          "type": "SEQ",
                          "members": [
                            {
                              "type": "STRING",
                              "value": ","
                            },
                            {
                              "type": "SYMBOL",
                              "name": "number"
                            }
                          ]
                        }
                      }
                    ]
                  },
                  {
                    "type": "STRING",
                    "value": ")"
                  }
                ]
              },
              {
                "type": "BLANK"
              }
            ]
          },
          {
            "type": "CHOICE",
            "members": [
              {
                "type": "SEQ",
                "members": [
                  {
                    "type": "CHOICE",
                    "members": [
                      {
                        "type": "ALIAS",
                        "content": {
                          "type": "PATTERN",
                          "value": "[wW][iI][tT][hH]"
                        },
                        "named": false,
                        "value": "WITH"
                      },
                      {
                        "type": "ALIAS",
                        "content": {
                          "type": "PATTERN",
                          "value": "[wW][iI][tT][hH][oO][uU][tT]"
                        },
                        "named": false,
                        "value": "WITHOUT"
                      }
                    ]
                  },
                  {
                    "type": "ALIAS",
                    "content": {
                      "type": "SEQ",
                      "members": [
                        {
                          "type": "PATTERN",
                          "value": "[tT][iI][mM][eE]"
                        },
                        {
                          "type": "PATTERN",
                          "value": "[zZ][oO][nN][eE]"
                        }
                      ]
                    },
                    "named": false,
                    "value": "TIME_ZONE"
                  }
                ]
              },
              {
                "type": "BLANK"
              }
            ]
          }
        ]
      }
    },
    "array_type": {
<<<<<<< HEAD
      "type": "PREC_RIGHT",
      "value": 0,
      "content": {
        "type": "SEQ",
        "members": [
          {
            "type": "SYMBOL",
            "name": "_type"
          },
          {
            "type": "REPEAT1",
            "content": {
              "type": "SEQ",
              "members": [
                {
                  "type": "STRING",
                  "value": "["
                },
                {
                  "type": "CHOICE",
                  "members": [
                    {
                      "type": "SYMBOL",
                      "name": "number"
                    },
                    {
                      "type": "BLANK"
                    }
                  ]
                },
                {
                  "type": "STRING",
                  "value": "]"
                }
              ]
            }
          }
        ]
      }
=======
      "type": "SEQ",
      "members": [
        {
          "type": "SYMBOL",
          "name": "_type"
        },
        {
          "type": "STRING",
          "value": "["
        },
        {
          "type": "CHOICE",
          "members": [
            {
              "type": "SYMBOL",
              "name": "number"
            },
            {
              "type": "BLANK"
            }
          ]
        },
        {
          "type": "STRING",
          "value": "]"
        }
      ]
>>>>>>> 5340f94f
    },
    "_type": {
      "type": "CHOICE",
      "members": [
        {
          "type": "SYMBOL",
          "name": "type"
        },
        {
          "type": "SYMBOL",
          "name": "array_type"
        }
      ]
    },
    "type_cast": {
      "type": "SEQ",
      "members": [
        {
          "type": "CHOICE",
          "members": [
            {
              "type": "SYMBOL",
              "name": "_parenthesized_expression"
            },
            {
              "type": "SYMBOL",
              "name": "string"
            },
            {
              "type": "SYMBOL",
              "name": "_identifier"
            },
            {
              "type": "SYMBOL",
              "name": "function_call"
            }
          ]
        },
        {
          "type": "STRING",
          "value": "::"
        },
        {
          "type": "FIELD",
          "name": "type",
          "content": {
            "type": "SYMBOL",
            "name": "_type"
          }
        }
      ]
    },
    "comment": {
      "type": "TOKEN",
      "content": {
        "type": "CHOICE",
        "members": [
          {
            "type": "SEQ",
            "members": [
              {
                "type": "STRING",
                "value": "--"
              },
              {
                "type": "PATTERN",
                "value": ".*"
              }
            ]
          },
          {
            "type": "SEQ",
            "members": [
              {
                "type": "STRING",
                "value": "/*"
              },
              {
                "type": "PATTERN",
                "value": "[^*]*\\*+([^/*][^*]*\\*+)*"
              },
              {
                "type": "STRING",
                "value": "/"
              }
            ]
          }
        ]
      }
    },
    "array_element_access": {
      "type": "SEQ",
      "members": [
        {
          "type": "CHOICE",
          "members": [
            {
              "type": "SYMBOL",
              "name": "identifier"
            },
            {
              "type": "SYMBOL",
              "name": "argument_reference"
            }
          ]
        },
        {
          "type": "STRING",
          "value": "["
        },
        {
          "type": "SYMBOL",
          "name": "_expression"
        },
        {
          "type": "STRING",
          "value": "]"
        }
      ]
    },
    "unary_expression": {
      "type": "PREC",
      "value": 7,
      "content": {
        "type": "SEQ",
        "members": [
          {
            "type": "FIELD",
            "name": "operator",
            "content": {
              "type": "CHOICE",
              "members": [
                {
                  "type": "STRING",
                  "value": "+"
                },
                {
                  "type": "STRING",
                  "value": "-"
                },
                {
                  "type": "STRING",
                  "value": "!!"
                },
                {
                  "type": "STRING",
                  "value": "~"
                },
                {
                  "type": "STRING",
                  "value": "@"
                },
                {
                  "type": "STRING",
                  "value": "|/"
                },
                {
                  "type": "STRING",
                  "value": "||/"
                }
              ]
            }
          },
          {
            "type": "FIELD",
            "name": "operand",
            "content": {
              "type": "SYMBOL",
              "name": "_expression"
            }
          }
        ]
      }
    },
    "binary_expression": {
      "type": "CHOICE",
      "members": [
        {
          "type": "PREC_LEFT",
          "value": 6,
          "content": {
            "type": "SEQ",
            "members": [
              {
                "type": "FIELD",
                "name": "left",
                "content": {
                  "type": "SYMBOL",
                  "name": "_expression"
                }
              },
              {
                "type": "FIELD",
                "name": "operator",
                "content": {
                  "type": "STRING",
                  "value": "^"
                }
              },
              {
                "type": "FIELD",
                "name": "right",
                "content": {
                  "type": "SYMBOL",
                  "name": "_expression"
                }
              }
            ]
          }
        },
        {
          "type": "PREC_LEFT",
          "value": 5,
          "content": {
            "type": "SEQ",
            "members": [
              {
                "type": "FIELD",
                "name": "left",
                "content": {
                  "type": "SYMBOL",
                  "name": "_expression"
                }
              },
              {
                "type": "FIELD",
                "name": "operator",
                "content": {
                  "type": "CHOICE",
                  "members": [
                    {
                      "type": "STRING",
                      "value": "*"
                    },
                    {
                      "type": "STRING",
                      "value": "/"
                    },
                    {
                      "type": "STRING",
                      "value": "%"
                    },
                    {
                      "type": "STRING",
                      "value": "<<"
                    },
                    {
                      "type": "STRING",
                      "value": ">>"
                    },
                    {
                      "type": "STRING",
                      "value": "&"
                    }
                  ]
                }
              },
              {
                "type": "FIELD",
                "name": "right",
                "content": {
                  "type": "SYMBOL",
                  "name": "_expression"
                }
              }
            ]
          }
        },
        {
          "type": "PREC_LEFT",
          "value": 4,
          "content": {
            "type": "SEQ",
            "members": [
              {
                "type": "FIELD",
                "name": "left",
                "content": {
                  "type": "SYMBOL",
                  "name": "_expression"
                }
              },
              {
                "type": "FIELD",
                "name": "operator",
                "content": {
                  "type": "CHOICE",
                  "members": [
                    {
                      "type": "STRING",
                      "value": "+"
                    },
                    {
                      "type": "STRING",
                      "value": "-"
                    },
                    {
                      "type": "STRING",
                      "value": "|"
                    },
                    {
                      "type": "STRING",
                      "value": "#"
                    }
                  ]
                }
              },
              {
                "type": "FIELD",
                "name": "right",
                "content": {
                  "type": "SYMBOL",
                  "name": "_expression"
                }
              }
            ]
          }
        },
        {
          "type": "PREC_LEFT",
          "value": 3,
          "content": {
            "type": "SEQ",
            "members": [
              {
                "type": "FIELD",
                "name": "left",
                "content": {
                  "type": "SYMBOL",
                  "name": "_expression"
                }
              },
              {
                "type": "FIELD",
                "name": "operator",
                "content": {
                  "type": "CHOICE",
                  "members": [
                    {
                      "type": "STRING",
                      "value": "<"
                    },
                    {
                      "type": "STRING",
                      "value": "<="
                    },
                    {
                      "type": "STRING",
                      "value": "<>"
                    },
                    {
                      "type": "STRING",
                      "value": "!="
                    },
                    {
                      "type": "STRING",
                      "value": "="
                    },
                    {
                      "type": "STRING",
                      "value": ">"
                    },
                    {
                      "type": "STRING",
                      "value": ">="
                    },
                    {
                      "type": "STRING",
                      "value": "~"
                    },
                    {
                      "type": "STRING",
                      "value": "!~"
                    },
                    {
                      "type": "STRING",
                      "value": "~*"
                    },
                    {
                      "type": "STRING",
                      "value": "!~*"
                    }
                  ]
                }
              },
              {
                "type": "FIELD",
                "name": "right",
                "content": {
                  "type": "SYMBOL",
                  "name": "_expression"
                }
              }
            ]
          }
        }
      ]
    },
    "binary_operator": {
      "type": "CHOICE",
      "members": [
        {
          "type": "STRING",
          "value": "="
        },
        {
          "type": "STRING",
          "value": "&&"
        },
        {
          "type": "STRING",
          "value": "||"
        }
      ]
    },
    "asterisk_expression": {
      "type": "CHOICE",
      "members": [
        {
          "type": "STRING",
          "value": "*"
        },
        {
          "type": "SEQ",
          "members": [
            {
              "type": "SYMBOL",
              "name": "_identifier"
            },
            {
              "type": "STRING",
              "value": ".*"
            }
          ]
        }
      ]
    },
    "interval_expression": {
      "type": "SEQ",
      "members": [
        {
          "type": "TOKEN",
          "content": {
            "type": "PREC",
            "value": 1,
            "content": {
              "type": "ALIAS",
              "content": {
                "type": "PATTERN",
                "value": "[iI][nN][tT][eE][rR][vV][aA][lL]"
              },
              "named": false,
              "value": "INTERVAL"
            }
          }
        },
        {
          "type": "SYMBOL",
          "name": "string"
        }
      ]
    },
    "argument_reference": {
      "type": "SEQ",
      "members": [
        {
          "type": "STRING",
          "value": "$"
        },
        {
          "type": "PATTERN",
          "value": "\\d+"
        }
      ]
    },
    "_expression": {
      "type": "CHOICE",
      "members": [
        {
          "type": "SYMBOL",
          "name": "interval_expression"
        },
        {
          "type": "SYMBOL",
          "name": "function_call"
        },
        {
          "type": "SYMBOL",
          "name": "string"
        },
        {
          "type": "SYMBOL",
          "name": "json_access"
        },
        {
          "type": "SYMBOL",
          "name": "TRUE"
        },
        {
          "type": "SYMBOL",
          "name": "FALSE"
        },
        {
          "type": "SYMBOL",
          "name": "NULL"
        },
        {
          "type": "SYMBOL",
          "name": "asterisk_expression"
        },
        {
          "type": "SYMBOL",
          "name": "_identifier"
        },
        {
          "type": "SYMBOL",
          "name": "number"
        },
        {
          "type": "SYMBOL",
          "name": "in_expression"
        },
        {
          "type": "SYMBOL",
          "name": "is_expression"
        },
        {
          "type": "SYMBOL",
          "name": "boolean_expression"
        },
        {
          "type": "SYMBOL",
          "name": "_parenthesized_expression"
        },
        {
          "type": "SYMBOL",
          "name": "type_cast"
        },
        {
          "type": "SYMBOL",
          "name": "unary_expression"
        },
        {
          "type": "SYMBOL",
          "name": "binary_expression"
        },
        {
          "type": "SYMBOL",
          "name": "conditional_expression"
        },
        {
          "type": "SYMBOL",
          "name": "array_element_access"
        },
        {
          "type": "SYMBOL",
          "name": "argument_reference"
        },
        {
          "type": "SYMBOL",
          "name": "select_subexpression"
        },
        {
          "type": "SYMBOL",
          "name": "at_time_zone_expression"
        }
      ]
    }
  },
  "extras": [
    {
      "type": "SYMBOL",
      "name": "comment"
    },
    {
      "type": "PATTERN",
      "value": "[\\s\\f\\uFEFF\\u2060\\u200B]|\\\\\\r?\\n"
    }
  ],
  "conflicts": [],
  "precedences": [],
  "externals": [
    {
      "type": "SYMBOL",
      "name": "_dollar_quoted_string_tag"
    },
    {
      "type": "SYMBOL",
      "name": "_dollar_quoted_string_content"
    },
    {
      "type": "SYMBOL",
      "name": "_dollar_quoted_string_end_tag"
    }
  ],
  "inline": [],
  "supertypes": []
}
<|MERGE_RESOLUTION|>--- conflicted
+++ resolved
@@ -100,15 +100,15 @@
             },
             {
               "type": "SYMBOL",
-<<<<<<< HEAD
               "name": "create_trigger_statement"
             },
             {
               "type": "SYMBOL",
               "name": "create_function_statement"
-=======
+            },
+            {
+              "type": "SYMBOL",
               "name": "comment_statement"
->>>>>>> 5340f94f
             }
           ]
         },
@@ -126,7 +126,6 @@
         }
       ]
     },
-<<<<<<< HEAD
     "_simple_statement": {
       "type": "PREC_RIGHT",
       "value": 0,
@@ -230,7 +229,300 @@
       }
     },
     "with_clause": {
-=======
+      "type": "SEQ",
+      "members": [
+        {
+          "type": "ALIAS",
+          "content": {
+            "type": "PATTERN",
+            "value": "[wW][iI][tT][hH]"
+          },
+          "named": false,
+          "value": "WITH"
+        },
+        {
+          "type": "CHOICE",
+          "members": [
+            {
+              "type": "ALIAS",
+              "content": {
+                "type": "PATTERN",
+                "value": "[rR][eE][cC][uU][rR][sS][iI][vV][eE]"
+              },
+              "named": false,
+              "value": "RECURSIVE"
+            },
+            {
+              "type": "BLANK"
+            }
+          ]
+        },
+        {
+          "type": "SEQ",
+          "members": [
+            {
+              "type": "SYMBOL",
+              "name": "cte"
+            },
+            {
+              "type": "REPEAT",
+              "content": {
+                "type": "SEQ",
+                "members": [
+                  {
+                    "type": "STRING",
+                    "value": ","
+                  },
+                  {
+                    "type": "SYMBOL",
+                    "name": "cte"
+                  }
+                ]
+              }
+            }
+          ]
+        }
+      ]
+    },
+    "cte": {
+      "type": "SEQ",
+      "members": [
+        {
+          "type": "SYMBOL",
+          "name": "identifier"
+        },
+        {
+          "type": "ALIAS",
+          "content": {
+            "type": "PATTERN",
+            "value": "[aA][sS]"
+          },
+          "named": false,
+          "value": "AS"
+        },
+        {
+          "type": "CHOICE",
+          "members": [
+            {
+              "type": "SEQ",
+              "members": [
+                {
+                  "type": "CHOICE",
+                  "members": [
+                    {
+                      "type": "ALIAS",
+                      "content": {
+                        "type": "PATTERN",
+                        "value": "[nN][oO][tT]"
+                      },
+                      "named": false,
+                      "value": "NOT"
+                    },
+                    {
+                      "type": "BLANK"
+                    }
+                  ]
+                },
+                {
+                  "type": "ALIAS",
+                  "content": {
+                    "type": "PATTERN",
+                    "value": "[mM][aA][tT][eE][rR][iI][aA][lL][iI][zZ][eE][dD]"
+                  },
+                  "named": false,
+                  "value": "MATERIALIZED"
+                }
+              ]
+            },
+            {
+              "type": "BLANK"
+            }
+          ]
+        },
+        {
+          "type": "STRING",
+          "value": "("
+        },
+        {
+          "type": "CHOICE",
+          "members": [
+            {
+              "type": "SYMBOL",
+              "name": "select_statement"
+            },
+            {
+              "type": "SYMBOL",
+              "name": "delete_statement"
+            },
+            {
+              "type": "SYMBOL",
+              "name": "insert_statement"
+            },
+            {
+              "type": "SYMBOL",
+              "name": "update_statement"
+            }
+          ]
+        },
+        {
+          "type": "STRING",
+          "value": ")"
+        }
+      ]
+    },
+    "select_statement": {
+      "type": "SEQ",
+      "members": [
+        {
+          "type": "CHOICE",
+          "members": [
+            {
+              "type": "SYMBOL",
+              "name": "with_clause"
+            },
+            {
+              "type": "BLANK"
+            }
+          ]
+        },
+        {
+          "type": "SYMBOL",
+          "name": "_select_statement"
+        }
+      ]
+    },
+    "insert_statement": {
+      "type": "SEQ",
+      "members": [
+        {
+          "type": "ALIAS",
+          "content": {
+            "type": "PATTERN",
+            "value": "[iI][nN][sS][eE][rR][tT]"
+          },
+          "named": false,
+          "value": "INSERT"
+        },
+        {
+          "type": "ALIAS",
+          "content": {
+            "type": "PATTERN",
+            "value": "[iI][nN][tT][oO]"
+          },
+          "named": false,
+          "value": "INTO"
+        },
+        {
+          "type": "SYMBOL",
+          "name": "_identifier"
+        },
+        {
+          "type": "CHOICE",
+          "members": [
+            {
+              "type": "SEQ",
+              "members": [
+                {
+                  "type": "STRING",
+                  "value": "("
+                },
+                {
+                  "type": "SEQ",
+                  "members": [
+                    {
+                      "type": "SYMBOL",
+                      "name": "_identifier"
+                    },
+                    {
+                      "type": "REPEAT",
+                      "content": {
+                        "type": "SEQ",
+                        "members": [
+                          {
+                            "type": "STRING",
+                            "value": ","
+                          },
+                          {
+                            "type": "SYMBOL",
+                            "name": "_identifier"
+                          }
+                        ]
+                      }
+                    }
+                  ]
+                },
+                {
+                  "type": "STRING",
+                  "value": ")"
+                }
+              ]
+            },
+            {
+              "type": "BLANK"
+            }
+          ]
+        },
+        {
+          "type": "CHOICE",
+          "members": [
+            {
+              "type": "SYMBOL",
+              "name": "values_clause"
+            },
+            {
+              "type": "SYMBOL",
+              "name": "select_statement"
+            },
+            {
+              "type": "SYMBOL",
+              "name": "set_clause"
+            }
+          ]
+        }
+      ]
+    },
+    "update_statement": {
+      "type": "SEQ",
+      "members": [
+        {
+          "type": "CHOICE",
+          "members": [
+            {
+              "type": "SYMBOL",
+              "name": "with_clause"
+            },
+            {
+              "type": "BLANK"
+            }
+          ]
+        },
+        {
+          "type": "SYMBOL",
+          "name": "_update_statement"
+        }
+      ]
+    },
+    "delete_statement": {
+      "type": "SEQ",
+      "members": [
+        {
+          "type": "CHOICE",
+          "members": [
+            {
+              "type": "SYMBOL",
+              "name": "with_clause"
+            },
+            {
+              "type": "BLANK"
+            }
+          ]
+        },
+        {
+          "type": "SYMBOL",
+          "name": "_delete_statement"
+        }
+      ]
+    },
     "truncate_statement": {
       "type": "SEQ",
       "members": [
@@ -423,256 +715,6 @@
       ]
     },
     "begin_statement": {
->>>>>>> 5340f94f
-      "type": "SEQ",
-      "members": [
-        {
-          "type": "ALIAS",
-          "content": {
-            "type": "PATTERN",
-            "value": "[wW][iI][tT][hH]"
-          },
-          "named": false,
-          "value": "WITH"
-        },
-        {
-          "type": "CHOICE",
-          "members": [
-            {
-              "type": "ALIAS",
-              "content": {
-                "type": "PATTERN",
-                "value": "[rR][eE][cC][uU][rR][sS][iI][vV][eE]"
-              },
-              "named": false,
-              "value": "RECURSIVE"
-            },
-            {
-              "type": "BLANK"
-            }
-          ]
-        },
-        {
-          "type": "SEQ",
-          "members": [
-            {
-              "type": "SYMBOL",
-              "name": "cte"
-            },
-            {
-              "type": "REPEAT",
-              "content": {
-                "type": "SEQ",
-                "members": [
-                  {
-                    "type": "STRING",
-                    "value": ","
-                  },
-                  {
-                    "type": "SYMBOL",
-                    "name": "cte"
-                  }
-                ]
-              }
-            }
-          ]
-        }
-      ]
-    },
-    "cte": {
-      "type": "SEQ",
-      "members": [
-        {
-          "type": "SYMBOL",
-          "name": "identifier"
-        },
-        {
-          "type": "ALIAS",
-          "content": {
-            "type": "PATTERN",
-            "value": "[aA][sS]"
-          },
-          "named": false,
-          "value": "AS"
-        },
-        {
-          "type": "CHOICE",
-          "members": [
-            {
-              "type": "SEQ",
-              "members": [
-                {
-                  "type": "CHOICE",
-                  "members": [
-                    {
-                      "type": "ALIAS",
-                      "content": {
-                        "type": "PATTERN",
-                        "value": "[nN][oO][tT]"
-                      },
-                      "named": false,
-                      "value": "NOT"
-                    },
-                    {
-                      "type": "BLANK"
-                    }
-                  ]
-                },
-                {
-                  "type": "ALIAS",
-                  "content": {
-                    "type": "PATTERN",
-                    "value": "[mM][aA][tT][eE][rR][iI][aA][lL][iI][zZ][eE][dD]"
-                  },
-                  "named": false,
-                  "value": "MATERIALIZED"
-                }
-              ]
-            },
-            {
-              "type": "BLANK"
-            }
-          ]
-        },
-        {
-          "type": "STRING",
-          "value": "("
-        },
-        {
-          "type": "CHOICE",
-          "members": [
-            {
-              "type": "SYMBOL",
-              "name": "select_statement"
-            },
-            {
-              "type": "SYMBOL",
-              "name": "delete_statement"
-            },
-            {
-              "type": "SYMBOL",
-              "name": "insert_statement"
-            },
-            {
-              "type": "SYMBOL",
-              "name": "update_statement"
-            }
-          ]
-        },
-        {
-          "type": "STRING",
-          "value": ")"
-        }
-      ]
-    },
-    "select_statement": {
-      "type": "SEQ",
-      "members": [
-        {
-          "type": "CHOICE",
-          "members": [
-            {
-              "type": "SYMBOL",
-              "name": "with_clause"
-            },
-            {
-              "type": "BLANK"
-            }
-          ]
-        },
-        {
-          "type": "SYMBOL",
-          "name": "_select_statement"
-        }
-      ]
-    },
-    "insert_statement": {
-      "type": "SEQ",
-      "members": [
-        {
-          "type": "ALIAS",
-          "content": {
-            "type": "PATTERN",
-            "value": "[iI][nN][sS][eE][rR][tT]"
-          },
-          "named": false,
-          "value": "INSERT"
-        },
-        {
-          "type": "ALIAS",
-          "content": {
-            "type": "PATTERN",
-            "value": "[iI][nN][tT][oO]"
-          },
-          "named": false,
-          "value": "INTO"
-        },
-        {
-          "type": "SYMBOL",
-          "name": "_identifier"
-        },
-        {
-          "type": "CHOICE",
-          "members": [
-            {
-              "type": "SYMBOL",
-              "name": "values_clause"
-            },
-            {
-              "type": "SYMBOL",
-              "name": "select_statement"
-            },
-            {
-              "type": "SYMBOL",
-              "name": "set_clause"
-            }
-          ]
-        }
-      ]
-    },
-    "update_statement": {
-      "type": "SEQ",
-      "members": [
-        {
-          "type": "CHOICE",
-          "members": [
-            {
-              "type": "SYMBOL",
-              "name": "with_clause"
-            },
-            {
-              "type": "BLANK"
-            }
-          ]
-        },
-        {
-          "type": "SYMBOL",
-          "name": "_update_statement"
-        }
-      ]
-    },
-    "delete_statement": {
-      "type": "SEQ",
-      "members": [
-        {
-          "type": "CHOICE",
-          "members": [
-            {
-              "type": "SYMBOL",
-              "name": "with_clause"
-            },
-            {
-              "type": "BLANK"
-            }
-          ]
-        },
-        {
-          "type": "SYMBOL",
-          "name": "_delete_statement"
-        }
-      ]
-    },
-    "begin_statement": {
       "type": "SEQ",
       "members": [
         {
@@ -1201,9 +1243,54 @@
         }
       ]
     },
-<<<<<<< HEAD
     "alter_table_rename_column": {
-=======
+      "type": "SEQ",
+      "members": [
+        {
+          "type": "ALIAS",
+          "content": {
+            "type": "PATTERN",
+            "value": "[rR][eE][nN][aA][mM][eE]"
+          },
+          "named": false,
+          "value": "RENAME"
+        },
+        {
+          "type": "CHOICE",
+          "members": [
+            {
+              "type": "ALIAS",
+              "content": {
+                "type": "PATTERN",
+                "value": "[cC][oO][lL][uU][mM][nN]"
+              },
+              "named": false,
+              "value": "COLUMN"
+            },
+            {
+              "type": "BLANK"
+            }
+          ]
+        },
+        {
+          "type": "SYMBOL",
+          "name": "_identifier"
+        },
+        {
+          "type": "ALIAS",
+          "content": {
+            "type": "PATTERN",
+            "value": "[tT][oO]"
+          },
+          "named": false,
+          "value": "TO"
+        },
+        {
+          "type": "SYMBOL",
+          "name": "_identifier"
+        }
+      ]
+    },
     "alter_table_action": {
       "type": "CHOICE",
       "members": [
@@ -1227,72 +1314,6 @@
           },
           "named": true,
           "value": "alter_owner"
-        }
-      ]
-    },
-    "sequence": {
->>>>>>> 5340f94f
-      "type": "SEQ",
-      "members": [
-        {
-          "type": "ALIAS",
-          "content": {
-            "type": "PATTERN",
-            "value": "[rR][eE][nN][aA][mM][eE]"
-          },
-          "named": false,
-          "value": "RENAME"
-        },
-        {
-          "type": "CHOICE",
-          "members": [
-            {
-              "type": "ALIAS",
-              "content": {
-                "type": "PATTERN",
-                "value": "[cC][oO][lL][uU][mM][nN]"
-              },
-              "named": false,
-              "value": "COLUMN"
-            },
-            {
-              "type": "BLANK"
-            }
-          ]
-        },
-        {
-          "type": "SYMBOL",
-          "name": "_identifier"
-        },
-        {
-          "type": "ALIAS",
-          "content": {
-            "type": "PATTERN",
-            "value": "[tT][oO]"
-          },
-          "named": false,
-          "value": "TO"
-        },
-        {
-          "type": "SYMBOL",
-          "name": "_identifier"
-        }
-      ]
-    },
-    "alter_table_action": {
-      "type": "CHOICE",
-      "members": [
-        {
-          "type": "SYMBOL",
-          "name": "alter_table_action_add"
-        },
-        {
-          "type": "SYMBOL",
-          "name": "alter_table_action_alter_column"
-        },
-        {
-          "type": "SYMBOL",
-          "name": "alter_table_action_set"
         }
       ]
     },
@@ -2443,8 +2464,17 @@
         {
           "type": "ALIAS",
           "content": {
-            "type": "SYMBOL",
-            "name": "identifier"
+            "type": "CHOICE",
+            "members": [
+              {
+                "type": "PATTERN",
+                "value": "[a-zA-Z]+"
+              },
+              {
+                "type": "PATTERN",
+                "value": "'[a-zA-Z]+'"
+              }
+            ]
           },
           "named": true,
           "value": "language"
@@ -3128,22 +3158,8 @@
         {
           "type": "ALIAS",
           "content": {
-<<<<<<< HEAD
             "type": "PATTERN",
             "value": "[dD][eE][lL][eE][tT][eE]"
-=======
-            "type": "CHOICE",
-            "members": [
-              {
-                "type": "PATTERN",
-                "value": "[a-zA-Z]+"
-              },
-              {
-                "type": "PATTERN",
-                "value": "'[a-zA-Z]+'"
-              }
-            ]
->>>>>>> 5340f94f
           },
           "named": false,
           "value": "DELETE"
@@ -3291,7 +3307,6 @@
               ]
             },
             {
-<<<<<<< HEAD
               "type": "SEQ",
               "members": [
                 {
@@ -3348,200 +3363,159 @@
                   "value": ")"
                 }
               ]
-=======
-              "type": "BLANK"
-            }
-          ]
-        }
-      ]
-    },
-    "create_function_parameters": {
-      "type": "SEQ",
-      "members": [
-        {
-          "type": "STRING",
-          "value": "("
-        },
-        {
-          "type": "CHOICE",
-          "members": [
-            {
+            }
+          ]
+        },
+        {
+          "type": "SYMBOL",
+          "name": "_simple_statement"
+        },
+        {
+          "type": "SYMBOL",
+          "name": "_compound_statement"
+        }
+      ]
+    },
+    "create_extension_statement": {
+      "type": "PREC_RIGHT",
+      "value": 0,
+      "content": {
+        "type": "SEQ",
+        "members": [
+          {
+            "type": "ALIAS",
+            "content": {
               "type": "SEQ",
               "members": [
                 {
-                  "type": "SYMBOL",
-                  "name": "create_function_parameter"
-                },
-                {
-                  "type": "REPEAT",
-                  "content": {
-                    "type": "SEQ",
-                    "members": [
-                      {
-                        "type": "STRING",
-                        "value": ","
-                      },
-                      {
-                        "type": "SYMBOL",
-                        "name": "create_function_parameter"
-                      }
-                    ]
-                  }
+                  "type": "PATTERN",
+                  "value": "[cC][rR][eE][aA][tT][eE]"
+                },
+                {
+                  "type": "PATTERN",
+                  "value": "[eE][xX][tT][eE][nN][sS][iI][oO][nN]"
                 }
               ]
             },
-            {
-              "type": "BLANK"
->>>>>>> 5340f94f
-            }
-          ]
-        },
-        {
-          "type": "SYMBOL",
-          "name": "_simple_statement"
-        },
-        {
-          "type": "SYMBOL",
-          "name": "_compound_statement"
-        }
-      ]
-    },
-    "create_extension_statement": {
-      "type": "SEQ",
-      "members": [
-        {
-          "type": "ALIAS",
-          "content": {
-            "type": "SEQ",
-            "members": [
-              {
-                "type": "PATTERN",
-                "value": "[cC][rR][eE][aA][tT][eE]"
-              },
-              {
-                "type": "PATTERN",
-                "value": "[eE][xX][tT][eE][nN][sS][iI][oO][nN]"
-              }
-            ]
-          },
-          "named": false,
-          "value": "CREATE_EXTENSION"
-        },
-        {
-          "type": "CHOICE",
-          "members": [
-            {
-              "type": "ALIAS",
-              "content": {
-                "type": "SEQ",
-                "members": [
-                  {
-                    "type": "PATTERN",
-                    "value": "[iI][fF]"
-                  },
-                  {
-                    "type": "PATTERN",
-                    "value": "[nN][oO][tT]"
-                  },
-                  {
-                    "type": "PATTERN",
-                    "value": "[eE][xX][iI][sS][tT][sS]"
-                  }
-                ]
-              },
-              "named": false,
-              "value": "IF_NOT_EXISTS"
-            },
-            {
-              "type": "BLANK"
-            }
-          ]
-        },
-        {
-          "type": "SYMBOL",
-          "name": "_identifier"
-        },
-        {
-          "type": "CHOICE",
-          "members": [
-            {
-              "type": "ALIAS",
-              "content": {
-                "type": "PATTERN",
-                "value": "[wW][iI][tT][hH]"
-              },
-              "named": false,
-              "value": "WITH"
-            },
-            {
-              "type": "BLANK"
-            }
-          ]
-        },
-        {
-          "type": "REPEAT",
-          "content": {
+            "named": false,
+            "value": "CREATE_EXTENSION"
+          },
+          {
             "type": "CHOICE",
             "members": [
               {
-                "type": "SEQ",
-                "members": [
-                  {
-                    "type": "ALIAS",
-                    "content": {
+                "type": "ALIAS",
+                "content": {
+                  "type": "SEQ",
+                  "members": [
+                    {
                       "type": "PATTERN",
-                      "value": "[sS][cC][hH][eE][mM][aA]"
-                    },
-                    "named": false,
-                    "value": "SCHEMA"
-                  },
-                  {
-                    "type": "ALIAS",
-                    "content": {
-                      "type": "SYMBOL",
-                      "name": "_identifier"
-                    },
-                    "named": true,
-                    "value": "schema"
-                  }
-                ]
-              },
-              {
-                "type": "SEQ",
-                "members": [
-                  {
-                    "type": "ALIAS",
-                    "content": {
+                      "value": "[iI][fF]"
+                    },
+                    {
                       "type": "PATTERN",
-                      "value": "[vV][eE][rR][sS][iI][oO][nN]"
-                    },
-                    "named": false,
-                    "value": "VERSION"
-                  },
-                  {
-                    "type": "ALIAS",
-                    "content": {
-                      "type": "SYMBOL",
-                      "name": "string"
-                    },
-                    "named": true,
-                    "value": "version"
-                  }
-                ]
-              },
+                      "value": "[nN][oO][tT]"
+                    },
+                    {
+                      "type": "PATTERN",
+                      "value": "[eE][xX][iI][sS][tT][sS]"
+                    }
+                  ]
+                },
+                "named": false,
+                "value": "IF_NOT_EXISTS"
+              },
+              {
+                "type": "BLANK"
+              }
+            ]
+          },
+          {
+            "type": "SYMBOL",
+            "name": "_identifier"
+          },
+          {
+            "type": "CHOICE",
+            "members": [
               {
                 "type": "ALIAS",
                 "content": {
                   "type": "PATTERN",
-                  "value": "[cC][aA][sS][cC][aA][dD][eE]"
+                  "value": "[wW][iI][tT][hH]"
                 },
                 "named": false,
-                "value": "CASCADE"
-              }
-            ]
+                "value": "WITH"
+              },
+              {
+                "type": "BLANK"
+              }
+            ]
+          },
+          {
+            "type": "REPEAT",
+            "content": {
+              "type": "CHOICE",
+              "members": [
+                {
+                  "type": "SEQ",
+                  "members": [
+                    {
+                      "type": "ALIAS",
+                      "content": {
+                        "type": "PATTERN",
+                        "value": "[sS][cC][hH][eE][mM][aA]"
+                      },
+                      "named": false,
+                      "value": "SCHEMA"
+                    },
+                    {
+                      "type": "ALIAS",
+                      "content": {
+                        "type": "SYMBOL",
+                        "name": "_identifier"
+                      },
+                      "named": true,
+                      "value": "schema"
+                    }
+                  ]
+                },
+                {
+                  "type": "SEQ",
+                  "members": [
+                    {
+                      "type": "ALIAS",
+                      "content": {
+                        "type": "PATTERN",
+                        "value": "[vV][eE][rR][sS][iI][oO][nN]"
+                      },
+                      "named": false,
+                      "value": "VERSION"
+                    },
+                    {
+                      "type": "ALIAS",
+                      "content": {
+                        "type": "SYMBOL",
+                        "name": "string"
+                      },
+                      "named": true,
+                      "value": "version"
+                    }
+                  ]
+                },
+                {
+                  "type": "ALIAS",
+                  "content": {
+                    "type": "PATTERN",
+                    "value": "[cC][aA][sS][cC][aA][dD][eE]"
+                  },
+                  "named": false,
+                  "value": "CASCADE"
+                }
+              ]
+            }
           }
-        }
-      ]
+        ]
+      }
     },
     "create_role_statement": {
       "type": "PREC_RIGHT",
@@ -5310,7 +5284,6 @@
           "name": "_identifier"
         },
         {
-<<<<<<< HEAD
           "type": "CHOICE",
           "members": [
             {
@@ -5334,9 +5307,8 @@
             {
               "type": "SYMBOL",
               "name": "table_parameters"
-=======
-          "type": "SYMBOL",
-          "name": "table_parameters"
+            }
+          ]
         },
         {
           "type": "CHOICE",
@@ -5361,7 +5333,6 @@
             },
             {
               "type": "BLANK"
->>>>>>> 5340f94f
             }
           ]
         }
@@ -6325,52 +6296,6 @@
           "type": "CHOICE",
           "members": [
             {
-              "type": "SEQ",
-              "members": [
-                {
-                  "type": "STRING",
-                  "value": "("
-                },
-                {
-                  "type": "SEQ",
-                  "members": [
-                    {
-                      "type": "SYMBOL",
-                      "name": "_identifier"
-                    },
-                    {
-                      "type": "REPEAT",
-                      "content": {
-                        "type": "SEQ",
-                        "members": [
-                          {
-                            "type": "STRING",
-                            "value": ","
-                          },
-                          {
-                            "type": "SYMBOL",
-                            "name": "_identifier"
-                          }
-                        ]
-                      }
-                    }
-                  ]
-                },
-                {
-                  "type": "STRING",
-                  "value": ")"
-                }
-              ]
-            },
-            {
-              "type": "BLANK"
-            }
-          ]
-        },
-        {
-          "type": "CHOICE",
-          "members": [
-            {
               "type": "SYMBOL",
               "name": "where_clause"
             },
@@ -7580,7 +7505,6 @@
       }
     },
     "array_type": {
-<<<<<<< HEAD
       "type": "PREC_RIGHT",
       "value": 0,
       "content": {
@@ -7620,35 +7544,6 @@
           }
         ]
       }
-=======
-      "type": "SEQ",
-      "members": [
-        {
-          "type": "SYMBOL",
-          "name": "_type"
-        },
-        {
-          "type": "STRING",
-          "value": "["
-        },
-        {
-          "type": "CHOICE",
-          "members": [
-            {
-              "type": "SYMBOL",
-              "name": "number"
-            },
-            {
-              "type": "BLANK"
-            }
-          ]
-        },
-        {
-          "type": "STRING",
-          "value": "]"
-        }
-      ]
->>>>>>> 5340f94f
     },
     "_type": {
       "type": "CHOICE",
